import asyncio
import websockets
import enum


def websocket_upgrade(http):
    request_headers = dict(http.headers)
    response_headers = []

    def get_header(key):
        key = key.lower().encode('utf-8')
        return request_headers.get(key, b'').decode('utf-8')

    def set_header(key, val):
        response_headers.append((key.encode('utf-8'), val.encode('utf-8')))

    try:
        key = websockets.handshake.check_request(get_header)
        websockets.handshake.build_response(set_header, key)
    except websockets.InvalidHandshake:
        rv = b'HTTP/1.1 403 Forbidden\r\n\r\n'
        http.writer.write(rv)
        http.writer.close()
        return

    # Retrieve any subprotocols to be negotiated with the consumer later
    subprotocols = request_headers.get(b'sec-websocket-protocol', None)
    if subprotocols:
        subprotocols = subprotocols.split(b',')
    http.scope.update({
        'type': 'websocket',
        'subprotocols': subprotocols
    })
    asgi_instance = http.consumer(http.scope)
    request = WebSocketRequest(
        http,
        response_headers
    )
    http.loop.create_task(asgi_instance(request.receive, request.send))
    request.put_message({
        'type': 'websocket.connect', 
        'order': 0
    })


async def websocket_session(protocol):
    close_code = None
    order = 1
    request = protocol.active_request
    path = request.scope['path']

    while True:
        try:
            data = await protocol.recv()
        except websockets.exceptions.ConnectionClosed as exc:
            close_code = exc.code
            break

        message = {
            'type': 'websocket.receive',
            'path': path,
            'text': None,
            'bytes': None,
            'order': order
        }
        if isinstance(data, str):
            message['text'] = data
        elif isinstance(data, bytes):
            message['bytes'] = data
        request.put_message(message)
        order += 1

    message = {
        'type': 'websocket.disconnect',
        'code': close_code,
        'path': path,
        'order': order
    }
    request.put_message(message)
    protocol.active_request = None


class WebSocketRequestState(enum.Enum):
    CONNECTING = 0
    CONNECTED = 1
    CLOSED = 2


class WebSocketRequest:

    def __init__(self, http, response_headers):
        self.state = WebSocketRequestState.CONNECTING
        self.http = http
        self.scope = http.scope
        self.response_headers = response_headers
        self.loop = asyncio.get_event_loop()
        self.receive_queue = asyncio.Queue()
<<<<<<< HEAD

=======
        self.protocol = None
        
>>>>>>> b693fa6c
    def put_message(self, message):
        self.receive_queue.put_nowait(message)

    async def receive(self):
        return await self.receive_queue.get()

    async def send(self, message):
        message_type = message['type']
        text_data = message.get('text')
        bytes_data = message.get('bytes')

        if self.state == WebSocketRequestState.CLOSED:
            raise Exception('Unexpected message, WebSocketRequest is CLOSED.')

        if self.state == WebSocketRequestState.CONNECTING:
            # Complete the handshake after negotiating a subprotocol with the consumer
            subprotocol = message.get('subprotocol', None)
            if subprotocol:
                self.response_headers.append((b'Sec-WebSocket-Protocol', subprotocol.encode('utf-8')))
            protocol = WebSocketProtocol(self.http, self.response_headers)
            protocol.connection_open()
            protocol.connection_made(self.http.transport, subprotocol)
            self.http.transport.set_protocol(protocol)
            self.protocol = protocol
            self.protocol.active_request = self

            if not self.protocol.accepted:
                accept = (message_type == 'websocket.accept')
                close = (message_type == 'websocket.close')

                if accept or close:
                    self.protocol.accept()
                    self.state = WebSocketRequestState.CONNECTED
                    if accept:
                        self.protocol.listen()
                else:
                    self.protocol.reject()
                    self.state = WebSocketRequestState.CLOSED

        if self.state == WebSocketRequestState.CONNECTED:
            if text_data:
                await self.protocol.send(text_data)
            elif bytes_data:
                await self.protocol.send(bytes_data)

            if message_type == 'websocket.close':
                code = message.get('code', 1000)
                await self.protocol.close(code=code)
                self.state = WebSocketRequestState.CLOSED
        else:
            raise Exception('Unexpected message, WebSocketRequest is %s' % self.state)


class WebSocketProtocol(websockets.WebSocketCommonProtocol):

    def __init__(self, http, handshake_headers):
        super().__init__(max_size=10000000, max_queue=10000000)
        self.handshake_headers = handshake_headers
        self.accepted = False
        self.loop = http.loop
        self.consumer = http.consumer
        self.active_request = None

    def connection_made(self, transport, subprotocol):
        super().connection_made(transport)
        self.subprotocol = subprotocol
        self.transport = transport
<<<<<<< HEAD
        self.scope = scope
        self.scope.update({
            'type': 'websocket'
        })
        asgi_instance = self.consumer(self.scope)
        request = WebSocketRequest(
            self,
            self.scope
        )
        self.loop.create_task(asgi_instance(request.receive, request.send))
        request.put_message({
            'type': 'websocket.connect',
            'order': 0
        })
        self.active_request = request
=======
>>>>>>> b693fa6c

    def accept(self):
        self.accepted = True
        rv = b'HTTP/1.1 101 Switching Protocols\r\n'
        for k, v in self.handshake_headers:
            rv += k + b': ' + v + b'\r\n'
        rv += b'\r\n'
        self.transport.write(rv)

    def listen(self):
        self.loop.create_task(websocket_session(self))

    def reject(self):
        rv = b'HTTP/1.1 403 Forbidden\r\n\r\n'
        self.active_request = None
        self.transport.write(rv)
        self.transport.close()<|MERGE_RESOLUTION|>--- conflicted
+++ resolved
@@ -95,12 +95,8 @@
         self.response_headers = response_headers
         self.loop = asyncio.get_event_loop()
         self.receive_queue = asyncio.Queue()
-<<<<<<< HEAD
-
-=======
         self.protocol = None
         
->>>>>>> b693fa6c
     def put_message(self, message):
         self.receive_queue.put_nowait(message)
 
@@ -168,24 +164,6 @@
         super().connection_made(transport)
         self.subprotocol = subprotocol
         self.transport = transport
-<<<<<<< HEAD
-        self.scope = scope
-        self.scope.update({
-            'type': 'websocket'
-        })
-        asgi_instance = self.consumer(self.scope)
-        request = WebSocketRequest(
-            self,
-            self.scope
-        )
-        self.loop.create_task(asgi_instance(request.receive, request.send))
-        request.put_message({
-            'type': 'websocket.connect',
-            'order': 0
-        })
-        self.active_request = request
-=======
->>>>>>> b693fa6c
 
     def accept(self):
         self.accepted = True
