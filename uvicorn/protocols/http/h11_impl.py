import asyncio
import http
import logging
import sys
from typing import TYPE_CHECKING, Callable, List, Optional, Tuple, Union, cast
from urllib.parse import unquote

import h11
from h11._connection import DEFAULT_MAX_INCOMPLETE_EVENT_SIZE

from uvicorn.config import Config
from uvicorn.logging import TRACE_LOG_LEVEL
from uvicorn.protocols.http.flow_control import (
    CLOSE_HEADER,
    HIGH_WATER_LIMIT,
    FlowControl,
    service_unavailable,
)
from uvicorn.protocols.utils import (
    get_client_addr,
    get_local_addr,
    get_path_with_query_string,
    get_remote_addr,
    get_tls_info,
    is_ssl,
)
from uvicorn.server import ServerState

if sys.version_info < (3, 8):  # pragma: py-gte-38
    from typing_extensions import Literal
else:  # pragma: py-lt-38
    from typing import Literal

if TYPE_CHECKING:
    from asgiref.typing import (
        ASGI3Application,
        ASGIReceiveEvent,
        ASGISendEvent,
        HTTPDisconnectEvent,
        HTTPRequestEvent,
        HTTPResponseBodyEvent,
        HTTPResponseStartEvent,
        HTTPScope,
    )

H11Event = Union[
    h11.Request,
    h11.InformationalResponse,
    h11.Response,
    h11.Data,
    h11.EndOfMessage,
    h11.ConnectionClosed,
]


def _get_status_phrase(status_code: int) -> bytes:
    try:
        return http.HTTPStatus(status_code).phrase.encode()
    except ValueError:
        return b""


STATUS_PHRASES = {
    status_code: _get_status_phrase(status_code) for status_code in range(100, 600)
}


class H11Protocol(asyncio.Protocol):
    def __init__(
        self,
        config: Config,
        server_state: ServerState,
        _loop: Optional[asyncio.AbstractEventLoop] = None,
    ) -> None:
        if not config.loaded:
            config.load()

        self.config = config
        self.app = config.loaded_app
        self.loop = _loop or asyncio.get_event_loop()
        self.logger = logging.getLogger("uvicorn.error")
        self.access_logger = logging.getLogger("uvicorn.access")
        self.access_log = self.access_logger.hasHandlers()
        self.conn = h11.Connection(
            h11.SERVER,
            config.h11_max_incomplete_event_size
            if config.h11_max_incomplete_event_size is not None
            else DEFAULT_MAX_INCOMPLETE_EVENT_SIZE,
        )
        self.ws_protocol_class = config.ws_protocol_class
        self.root_path = config.root_path
        self.limit_concurrency = config.limit_concurrency

        # Timeouts
        self.timeout_keep_alive_task: Optional[asyncio.TimerHandle] = None
        self.timeout_keep_alive = config.timeout_keep_alive

        # Shared server state
        self.server_state = server_state
        self.connections = server_state.connections
        self.tasks = server_state.tasks

        # Per-connection state
<<<<<<< HEAD
        self.transport = None
        self.flow = None
        self.server = None
        self.client = None
        self.scheme = None
        self.tls = None
=======
        self.transport: asyncio.Transport = None  # type: ignore[assignment]
        self.flow: FlowControl = None  # type: ignore[assignment]
        self.server: Optional[Tuple[str, int]] = None
        self.client: Optional[Tuple[str, int]] = None
        self.scheme: Optional[Literal["http", "https"]] = None
>>>>>>> c927f7af

        # Per-request state
        self.scope: HTTPScope = None  # type: ignore[assignment]
        self.headers: List[Tuple[bytes, bytes]] = None  # type: ignore[assignment]
        self.cycle: RequestResponseCycle = None  # type: ignore[assignment]

    # Protocol interface
    def connection_made(  # type: ignore[override]
        self, transport: asyncio.Transport
    ) -> None:
        self.connections.add(self)

        self.transport = transport
        self.flow = FlowControl(transport)
        self.server = get_local_addr(transport)
        self.client = get_remote_addr(transport)
        self.scheme = "https" if is_ssl(transport) else "http"

        if self.config.is_ssl:
            self.tls = get_tls_info(transport)
            if self.tls:
                self.tls["server_cert"] = self.config.ssl_cert_pem

        if self.logger.level <= TRACE_LOG_LEVEL:
            prefix = "%s:%d - " % self.client if self.client else ""
            self.logger.log(TRACE_LOG_LEVEL, "%sHTTP connection made", prefix)

    def connection_lost(self, exc: Optional[Exception]) -> None:
        self.connections.discard(self)

        if self.logger.level <= TRACE_LOG_LEVEL:
            prefix = "%s:%d - " % self.client if self.client else ""
            self.logger.log(TRACE_LOG_LEVEL, "%sHTTP connection lost", prefix)

        if self.cycle and not self.cycle.response_complete:
            self.cycle.disconnected = True
        if self.conn.our_state != h11.ERROR:
            event = h11.ConnectionClosed()
            try:
                self.conn.send(event)
            except h11.LocalProtocolError:
                # Premature client disconnect
                pass

        if self.cycle is not None:
            self.cycle.message_event.set()
        if self.flow is not None:
            self.flow.resume_writing()
        if exc is None:
            self.transport.close()
            self._unset_keepalive_if_required()

    def eof_received(self) -> None:
        pass

    def _unset_keepalive_if_required(self) -> None:
        if self.timeout_keep_alive_task is not None:
            self.timeout_keep_alive_task.cancel()
            self.timeout_keep_alive_task = None

    def _get_upgrade(self) -> Optional[bytes]:
        connection = []
        upgrade = None
        for name, value in self.headers:
            if name == b"connection":
                connection = [token.lower().strip() for token in value.split(b",")]
            if name == b"upgrade":
                upgrade = value.lower()
        if b"upgrade" in connection:
            return upgrade
        return None

    def _should_upgrade_to_ws(self) -> bool:
        if self.ws_protocol_class is None:
            if self.config.ws == "auto":
                msg = "Unsupported upgrade request."
                self.logger.warning(msg)
                msg = "No supported WebSocket library detected. Please use 'pip install uvicorn[standard]', or install 'websockets' or 'wsproto' manually."  # noqa: E501
                self.logger.warning(msg)
            return False
        return True

    def data_received(self, data: bytes) -> None:
        self._unset_keepalive_if_required()

        self.conn.receive_data(data)
        self.handle_events()

    def handle_events(self) -> None:
        while True:
            try:
                event = self.conn.next_event()
            except h11.RemoteProtocolError:
                msg = "Invalid HTTP request received."
                self.logger.warning(msg)
                self.send_400_response(msg)
                return
            event_type = type(event)

            if event_type is h11.NEED_DATA:
                break

            elif event_type is h11.PAUSED:
                # This case can occur in HTTP pipelining, so we need to
                # stop reading any more data, and ensure that at the end
                # of the active request/response cycle we handle any
                # events that have been buffered up.
                self.flow.pause_reading()
                break

            elif event_type is h11.Request:
                self.headers = [(key.lower(), value) for key, value in event.headers]
                raw_path, _, query_string = event.target.partition(b"?")
                self.scope = {  # type: ignore[typeddict-item]
                    "type": "http",
                    "asgi": {
                        "version": self.config.asgi_version,
                        "spec_version": "2.3",
                    },
                    "http_version": event.http_version.decode("ascii"),
                    "server": self.server,
                    "client": self.client,
                    "scheme": self.scheme,
                    "method": event.method.decode("ascii"),
                    "root_path": self.root_path,
                    "path": unquote(raw_path.decode("ascii")),
                    "raw_path": raw_path,
                    "query_string": query_string,
                    "headers": self.headers,
                    "extensions": {},
                }

<<<<<<< HEAD
                if self.config.is_ssl:
                    self.scope["extensions"]["tls"] = self.tls

                for name, value in self.headers:
                    if name == b"connection":
                        tokens = [token.lower().strip() for token in value.split(b",")]
                        if b"upgrade" in tokens:
                            self.handle_upgrade(event)
                            return
=======
                upgrade = self._get_upgrade()
                if upgrade == b"websocket" and self._should_upgrade_to_ws():
                    self.handle_websocket_upgrade(event)
                    return
>>>>>>> c927f7af

                # Handle 503 responses when 'limit_concurrency' is exceeded.
                if self.limit_concurrency is not None and (
                    len(self.connections) >= self.limit_concurrency
                    or len(self.tasks) >= self.limit_concurrency
                ):
                    app = service_unavailable
                    message = "Exceeded concurrency limit."
                    self.logger.warning(message)
                else:
                    app = self.app

                self.cycle = RequestResponseCycle(
                    scope=self.scope,
                    conn=self.conn,
                    transport=self.transport,
                    flow=self.flow,
                    logger=self.logger,
                    access_logger=self.access_logger,
                    access_log=self.access_log,
                    default_headers=self.server_state.default_headers,
                    message_event=asyncio.Event(),
                    on_response=self.on_response_complete,
                )
                task = self.loop.create_task(self.cycle.run_asgi(app))
                task.add_done_callback(self.tasks.discard)
                self.tasks.add(task)

            elif event_type is h11.Data:
                if self.conn.our_state is h11.DONE:
                    continue
                self.cycle.body += event.data
                if len(self.cycle.body) > HIGH_WATER_LIMIT:
                    self.flow.pause_reading()
                self.cycle.message_event.set()

            elif event_type is h11.EndOfMessage:
                if self.conn.our_state is h11.DONE:
                    self.transport.resume_reading()
                    self.conn.start_next_cycle()
                    continue
                self.cycle.more_body = False
                self.cycle.message_event.set()

    def handle_websocket_upgrade(self, event: H11Event) -> None:
        if self.logger.level <= TRACE_LOG_LEVEL:
            prefix = "%s:%d - " % self.client if self.client else ""
            self.logger.log(TRACE_LOG_LEVEL, "%sUpgrading to WebSocket", prefix)

        self.connections.discard(self)
        output = [event.method, b" ", event.target, b" HTTP/1.1\r\n"]
        for name, value in self.headers:
            output += [name, b": ", value, b"\r\n"]
        output.append(b"\r\n")
        protocol = self.ws_protocol_class(  # type: ignore[call-arg, misc]
            config=self.config, server_state=self.server_state
        )
        protocol.connection_made(self.transport)
        protocol.data_received(b"".join(output))
        self.transport.set_protocol(protocol)

    def send_400_response(self, msg: str) -> None:

        reason = STATUS_PHRASES[400]
        headers = [
            (b"content-type", b"text/plain; charset=utf-8"),
            (b"connection", b"close"),
        ]
        event = h11.Response(status_code=400, headers=headers, reason=reason)
        output = self.conn.send(event)
        self.transport.write(output)
        event = h11.Data(data=msg.encode("ascii"))
        output = self.conn.send(event)
        self.transport.write(output)
        event = h11.EndOfMessage()
        output = self.conn.send(event)
        self.transport.write(output)
        self.transport.close()

    def on_response_complete(self) -> None:
        self.server_state.total_requests += 1

        if self.transport.is_closing():
            return

        # Set a short Keep-Alive timeout.
        self._unset_keepalive_if_required()

        self.timeout_keep_alive_task = self.loop.call_later(
            self.timeout_keep_alive, self.timeout_keep_alive_handler
        )

        # Unpause data reads if needed.
        self.flow.resume_reading()

        # Unblock any pipelined events.
        if self.conn.our_state is h11.DONE and self.conn.their_state is h11.DONE:
            self.conn.start_next_cycle()
            self.handle_events()

    def shutdown(self) -> None:
        """
        Called by the server to commence a graceful shutdown.
        """
        if self.cycle is None or self.cycle.response_complete:
            event = h11.ConnectionClosed()
            self.conn.send(event)
            self.transport.close()
        else:
            self.cycle.keep_alive = False

    def pause_writing(self) -> None:
        """
        Called by the transport when the write buffer exceeds the high water mark.
        """
        self.flow.pause_writing()

    def resume_writing(self) -> None:
        """
        Called by the transport when the write buffer drops below the low water mark.
        """
        self.flow.resume_writing()

    def timeout_keep_alive_handler(self) -> None:
        """
        Called on a keep-alive connection if no new data is received after a short
        delay.
        """
        if not self.transport.is_closing():
            event = h11.ConnectionClosed()
            self.conn.send(event)
            self.transport.close()


class RequestResponseCycle:
    def __init__(
        self,
        scope: "HTTPScope",
        conn: h11.Connection,
        transport: asyncio.Transport,
        flow: FlowControl,
        logger: logging.Logger,
        access_logger: logging.Logger,
        access_log: bool,
        default_headers: List[Tuple[bytes, bytes]],
        message_event: asyncio.Event,
        on_response: Callable[..., None],
    ) -> None:
        self.scope = scope
        self.conn = conn
        self.transport = transport
        self.flow = flow
        self.logger = logger
        self.access_logger = access_logger
        self.access_log = access_log
        self.default_headers = default_headers
        self.message_event = message_event
        self.on_response = on_response

        # Connection state
        self.disconnected = False
        self.keep_alive = True
        self.waiting_for_100_continue = conn.they_are_waiting_for_100_continue

        # Request state
        self.body = b""
        self.more_body = True

        # Response state
        self.response_started = False
        self.response_complete = False

    # ASGI exception wrapper
    async def run_asgi(self, app: "ASGI3Application") -> None:
        try:
            result = await app(  # type: ignore[func-returns-value]
                self.scope, self.receive, self.send
            )
        except BaseException as exc:
            msg = "Exception in ASGI application\n"
            self.logger.error(msg, exc_info=exc)
            if not self.response_started:
                await self.send_500_response()
            else:
                self.transport.close()
        else:
            if result is not None:
                msg = "ASGI callable should return None, but returned '%s'."
                self.logger.error(msg, result)
                self.transport.close()
            elif not self.response_started and not self.disconnected:
                msg = "ASGI callable returned without starting response."
                self.logger.error(msg)
                await self.send_500_response()
            elif not self.response_complete and not self.disconnected:
                msg = "ASGI callable returned without completing response."
                self.logger.error(msg)
                self.transport.close()
        finally:
            self.on_response = lambda: None

    async def send_500_response(self) -> None:
        response_start_event: "HTTPResponseStartEvent" = {
            "type": "http.response.start",
            "status": 500,
            "headers": [
                (b"content-type", b"text/plain; charset=utf-8"),
                (b"connection", b"close"),
            ],
        }
        await self.send(response_start_event)
        response_body_event: "HTTPResponseBodyEvent" = {
            "type": "http.response.body",
            "body": b"Internal Server Error",
            "more_body": False,
        }
        await self.send(response_body_event)

    # ASGI interface
    async def send(self, message: "ASGISendEvent") -> None:
        message_type = message["type"]

        if self.flow.write_paused and not self.disconnected:
            await self.flow.drain()

        if self.disconnected:
            return

        if not self.response_started:
            # Sending response status line and headers
            if message_type != "http.response.start":
                msg = "Expected ASGI message 'http.response.start', but got '%s'."
                raise RuntimeError(msg % message_type)
            message = cast("HTTPResponseStartEvent", message)

            self.response_started = True
            self.waiting_for_100_continue = False

            status_code = message["status"]
            headers = self.default_headers + list(message.get("headers", []))

            if CLOSE_HEADER in self.scope["headers"] and CLOSE_HEADER not in headers:
                headers = headers + [CLOSE_HEADER]

            if self.access_log:
                self.access_logger.info(
                    '%s - "%s %s HTTP/%s" %d',
                    get_client_addr(self.scope),
                    self.scope["method"],
                    get_path_with_query_string(self.scope),
                    self.scope["http_version"],
                    status_code,
                )

            # Write response status line and headers
            reason = STATUS_PHRASES[status_code]
            event = h11.Response(
                status_code=status_code, headers=headers, reason=reason
            )
            output = self.conn.send(event)
            self.transport.write(output)

        elif not self.response_complete:
            # Sending response body
            if message_type != "http.response.body":
                msg = "Expected ASGI message 'http.response.body', but got '%s'."
                raise RuntimeError(msg % message_type)
            message = cast("HTTPResponseBodyEvent", message)

            body = message.get("body", b"")
            more_body = message.get("more_body", False)

            # Write response body
            if self.scope["method"] == "HEAD":
                event = h11.Data(data=b"")
            else:
                event = h11.Data(data=body)
            output = self.conn.send(event)
            self.transport.write(output)

            # Handle response completion
            if not more_body:
                self.response_complete = True
                self.message_event.set()
                event = h11.EndOfMessage()
                output = self.conn.send(event)
                self.transport.write(output)

        else:
            # Response already sent
            msg = "Unexpected ASGI message '%s' sent, after response already completed."
            raise RuntimeError(msg % message_type)

        if self.response_complete:
            if self.conn.our_state is h11.MUST_CLOSE or not self.keep_alive:
                event = h11.ConnectionClosed()
                self.conn.send(event)
                self.transport.close()
            self.on_response()

    async def receive(self) -> "ASGIReceiveEvent":
        if self.waiting_for_100_continue and not self.transport.is_closing():
            event = h11.InformationalResponse(
                status_code=100, headers=[], reason="Continue"
            )
            output = self.conn.send(event)
            self.transport.write(output)
            self.waiting_for_100_continue = False

        if not self.disconnected and not self.response_complete:
            self.flow.resume_reading()
            await self.message_event.wait()
            self.message_event.clear()

        message: "Union[HTTPDisconnectEvent, HTTPRequestEvent]"
        if self.disconnected or self.response_complete:
            message = {"type": "http.disconnect"}
        else:
            message = {
                "type": "http.request",
                "body": self.body,
                "more_body": self.more_body,
            }
            self.body = b""

        return message<|MERGE_RESOLUTION|>--- conflicted
+++ resolved
@@ -101,20 +101,12 @@
         self.tasks = server_state.tasks
 
         # Per-connection state
-<<<<<<< HEAD
-        self.transport = None
-        self.flow = None
-        self.server = None
-        self.client = None
-        self.scheme = None
-        self.tls = None
-=======
         self.transport: asyncio.Transport = None  # type: ignore[assignment]
         self.flow: FlowControl = None  # type: ignore[assignment]
         self.server: Optional[Tuple[str, int]] = None
         self.client: Optional[Tuple[str, int]] = None
         self.scheme: Optional[Literal["http", "https"]] = None
->>>>>>> c927f7af
+        self.tls: Optional[Dict] = None
 
         # Per-request state
         self.scope: HTTPScope = None  # type: ignore[assignment]
@@ -247,22 +239,13 @@
                     "extensions": {},
                 }
 
-<<<<<<< HEAD
                 if self.config.is_ssl:
                     self.scope["extensions"]["tls"] = self.tls
-
-                for name, value in self.headers:
-                    if name == b"connection":
-                        tokens = [token.lower().strip() for token in value.split(b",")]
-                        if b"upgrade" in tokens:
-                            self.handle_upgrade(event)
-                            return
-=======
+                    
                 upgrade = self._get_upgrade()
                 if upgrade == b"websocket" and self._should_upgrade_to_ws():
                     self.handle_websocket_upgrade(event)
                     return
->>>>>>> c927f7af
 
                 # Handle 503 responses when 'limit_concurrency' is exceeded.
                 if self.limit_concurrency is not None and (
