--- conflicted
+++ resolved
@@ -1,19 +1,12 @@
 import asyncio
 import http
 import logging
-<<<<<<< HEAD
 from typing import Any, ByteString, Callable
-=======
-from typing import Callable
->>>>>>> a8af0da2
 from urllib.parse import unquote
 
 import h11
-
-<<<<<<< HEAD
-from uvicorn._types import ASGI3Application, ASGIReceiveEvent, ASGISendEvent, HTTPScope
-from uvicorn.config import Config
-=======
+from asgiref.typing import ASGI3Application, ASGIReceiveEvent, ASGISendEvent, HTTPScope
+
 from uvicorn.protocols.http.flow_control import (
     CLOSE_HEADER,
     HIGH_WATER_LIMIT,
@@ -21,7 +14,6 @@
     FlowControl,
     service_unavailable,
 )
->>>>>>> a8af0da2
 from uvicorn.protocols.utils import (
     get_client_addr,
     get_local_addr,
@@ -29,7 +21,6 @@
     get_remote_addr,
     is_ssl,
 )
-from uvicorn.server import ServerState
 
 
 def _get_status_phrase(status_code: http.HTTPStatus) -> ByteString:
@@ -43,74 +34,11 @@
     status_code: _get_status_phrase(status_code) for status_code in range(100, 600)
 }
 
-<<<<<<< HEAD
-CLOSE_HEADER = (b"connection", b"close")
-
-HIGH_WATER_LIMIT = 65536
-
-TRACE_LOG_LEVEL = 5
-
-
-class FlowControl:
-    def __init__(self, transport: asyncio.Transport) -> None:
-        self._transport = transport
-        self.read_paused = False
-        self.write_paused = False
-        self._is_writable_event = asyncio.Event()
-        self._is_writable_event.set()
-
-    async def drain(self) -> bool:
-        await self._is_writable_event.wait()
-
-    def pause_reading(self) -> None:
-        if not self.read_paused:
-            self.read_paused = True
-            self._transport.pause_reading()
-
-    def resume_reading(self) -> None:
-        if self.read_paused:
-            self.read_paused = False
-            self._transport.resume_reading()
-
-    def pause_writing(self) -> None:
-        if not self.write_paused:
-            self.write_paused = True
-            self._is_writable_event.clear()
-
-    def resume_writing(self) -> None:
-        if self.write_paused:
-            self.write_paused = False
-            self._is_writable_event.set()
-
-
-async def service_unavailable(scope, receive, send) -> None:
-    await send(
-        {
-            "type": "http.response.start",
-            "status": 503,
-            "headers": [
-                (b"content-type", b"text/plain; charset=utf-8"),
-                (b"connection", b"close"),
-            ],
-        }
-    )
-    await send({"type": "http.response.body", "body": b"Service Unavailable"})
-
-
-class H11Protocol(asyncio.Protocol):
-    def __init__(
-        self,
-        config: Config,
-        server_state: ServerState,
-        _loop: asyncio.AbstractEventLoop = None,
-    ) -> None:
-=======
 
 class H11Protocol(asyncio.Protocol):
     def __init__(
         self, config, server_state, on_connection_lost: Callable = None, _loop=None
     ):
->>>>>>> a8af0da2
         if not config.loaded:
             config.load()
 
