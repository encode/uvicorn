--- conflicted
+++ resolved
@@ -276,7 +276,9 @@
                 output += [name, b": ", value, b"\r\n"]
             output.append(b"\r\n")
             protocol = self.ws_protocol_class(
-                config=self.config, server_state=self.server_state
+                config=self.config,
+                server_state=self.server_state,
+                on_connection_lost=self.on_connection_lost,
             )
             protocol.connection_made(self.transport)
             protocol.data_received(b"".join(output))
@@ -307,24 +309,7 @@
             output = self.conn.send(event)
             self.transport.write(output)
             self.transport.close()
-<<<<<<< HEAD
-=======
             return
-
-        self.connections.discard(self)
-        output = [event.method, b" ", event.target, b" HTTP/1.1\r\n"]
-        for name, value in self.headers:
-            output += [name, b": ", value, b"\r\n"]
-        output.append(b"\r\n")
-        protocol = self.ws_protocol_class(
-            config=self.config,
-            server_state=self.server_state,
-            on_connection_lost=self.on_connection_lost,
-        )
-        protocol.connection_made(self.transport)
-        protocol.data_received(b"".join(output))
-        self.transport.set_protocol(protocol)
->>>>>>> 3ee6d3d6
 
     def on_response_complete(self):
         self.server_state.total_requests += 1
