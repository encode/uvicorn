import asyncio
import http
import logging
import re
import sys
import urllib
from asyncio.events import TimerHandle
from collections import deque
from typing import TYPE_CHECKING, Callable, Deque, List, Optional, Tuple, Union, cast

import httptools

from uvicorn.config import Config
from uvicorn.logging import TRACE_LOG_LEVEL
from uvicorn.protocols.http.flow_control import (
    CLOSE_HEADER,
    HIGH_WATER_LIMIT,
    FlowControl,
    service_unavailable,
)
from uvicorn.protocols.utils import (
    get_client_addr,
    get_local_addr,
    get_path_with_query_string,
    get_remote_addr,
    get_tls_info,
    is_ssl,
)
from uvicorn.server import ServerState

if sys.version_info < (3, 8):  # pragma: py-gte-38
    from typing_extensions import Literal
else:  # pragma: py-lt-38
    from typing import Literal

if TYPE_CHECKING:
    from asgiref.typing import (
        ASGI3Application,
        ASGIReceiveEvent,
        ASGISendEvent,
        HTTPDisconnectEvent,
        HTTPRequestEvent,
        HTTPResponseBodyEvent,
        HTTPResponseStartEvent,
        HTTPScope,
    )

HEADER_RE = re.compile(b'[\x00-\x1F\x7F()<>@,;:[]={} \t\\"]')
HEADER_VALUE_RE = re.compile(b"[\x00-\x1F\x7F]")


def _get_status_line(status_code: int) -> bytes:
    try:
        phrase = http.HTTPStatus(status_code).phrase.encode()
    except ValueError:
        phrase = b""
    return b"".join([b"HTTP/1.1 ", str(status_code).encode(), b" ", phrase, b"\r\n"])


STATUS_LINE = {
    status_code: _get_status_line(status_code) for status_code in range(100, 600)
}


class HttpToolsProtocol(asyncio.Protocol):
    def __init__(
        self,
        config: Config,
        server_state: ServerState,
        _loop: Optional[asyncio.AbstractEventLoop] = None,
    ) -> None:
        if not config.loaded:
            config.load()

        self.config = config
        self.app = config.loaded_app
        self.loop = _loop or asyncio.get_event_loop()
        self.logger = logging.getLogger("uvicorn.error")
        self.access_logger = logging.getLogger("uvicorn.access")
        self.access_log = self.access_logger.hasHandlers()
        self.parser = httptools.HttpRequestParser(self)
        self.ws_protocol_class = config.ws_protocol_class
        self.root_path = config.root_path
        self.limit_concurrency = config.limit_concurrency

        # Timeouts
        self.timeout_keep_alive_task: Optional[TimerHandle] = None
        self.timeout_keep_alive = config.timeout_keep_alive

        # Global state
        self.server_state = server_state
        self.connections = server_state.connections
        self.tasks = server_state.tasks

        # Per-connection state
<<<<<<< HEAD
        self.transport = None
        self.flow = None
        self.server = None
        self.client = None
        self.scheme = None
        self.pipeline = deque()
        self.tls = None
=======
        self.transport: asyncio.Transport = None  # type: ignore[assignment]
        self.flow: FlowControl = None  # type: ignore[assignment]
        self.server: Optional[Tuple[str, int]] = None
        self.client: Optional[Tuple[str, int]] = None
        self.scheme: Optional[Literal["http", "https"]] = None
        self.pipeline: Deque[Tuple[RequestResponseCycle, ASGI3Application]] = deque()
>>>>>>> c927f7af

        # Per-request state
        self.scope: HTTPScope = None  # type: ignore[assignment]
        self.headers: List[Tuple[bytes, bytes]] = None  # type: ignore[assignment]
        self.expect_100_continue = False
        self.cycle: RequestResponseCycle = None  # type: ignore[assignment]

    # Protocol interface
    def connection_made(  # type: ignore[override]
        self, transport: asyncio.Transport
    ) -> None:
        self.connections.add(self)

        self.transport = transport
        self.flow = FlowControl(transport)
        self.server = get_local_addr(transport)
        self.client = get_remote_addr(transport)
        self.scheme = "https" if is_ssl(transport) else "http"

        if self.config.is_ssl:
            self.tls = get_tls_info(transport)
            if self.tls:
                self.tls["server_cert"] = self.config.ssl_cert_pem

        if self.logger.level <= TRACE_LOG_LEVEL:
            prefix = "%s:%d - " % self.client if self.client else ""
            self.logger.log(TRACE_LOG_LEVEL, "%sHTTP connection made", prefix)

    def connection_lost(self, exc: Optional[Exception]) -> None:
        self.connections.discard(self)

        if self.logger.level <= TRACE_LOG_LEVEL:
            prefix = "%s:%d - " % self.client if self.client else ""
            self.logger.log(TRACE_LOG_LEVEL, "%sHTTP connection lost", prefix)

        if self.cycle and not self.cycle.response_complete:
            self.cycle.disconnected = True
        if self.cycle is not None:
            self.cycle.message_event.set()
        if self.flow is not None:
            self.flow.resume_writing()
        if exc is None:
            self.transport.close()
            self._unset_keepalive_if_required()

        self.parser = None

    def eof_received(self) -> None:
        pass

    def _unset_keepalive_if_required(self) -> None:
        if self.timeout_keep_alive_task is not None:
            self.timeout_keep_alive_task.cancel()
            self.timeout_keep_alive_task = None

    def _get_upgrade(self) -> Optional[bytes]:
        connection = []
        upgrade = None
        for name, value in self.headers:
            if name == b"connection":
                connection = [token.lower().strip() for token in value.split(b",")]
            if name == b"upgrade":
                upgrade = value.lower()
        if b"upgrade" in connection:
            return upgrade
        return None

    def _should_upgrade_to_ws(self, upgrade: Optional[bytes]) -> bool:
        if upgrade == b"websocket" and self.ws_protocol_class is not None:
            return True
        if self.config.ws == "auto":
            msg = "Unsupported upgrade request."
            self.logger.warning(msg)
            msg = "No supported WebSocket library detected. Please use 'pip install uvicorn[standard]', or install 'websockets' or 'wsproto' manually."  # noqa: E501
            self.logger.warning(msg)
        return False

    def _should_upgrade(self) -> bool:
        upgrade = self._get_upgrade()
        return self._should_upgrade_to_ws(upgrade)

    def data_received(self, data: bytes) -> None:
        self._unset_keepalive_if_required()

        try:
            self.parser.feed_data(data)
        except httptools.HttpParserError:
            msg = "Invalid HTTP request received."
            self.logger.warning(msg)
            self.send_400_response(msg)
            return
        except httptools.HttpParserUpgrade:
            upgrade = self._get_upgrade()
            if self._should_upgrade_to_ws(upgrade):
                self.handle_websocket_upgrade()

    def handle_websocket_upgrade(self) -> None:
        if self.logger.level <= TRACE_LOG_LEVEL:
            prefix = "%s:%d - " % self.client if self.client else ""
            self.logger.log(TRACE_LOG_LEVEL, "%sUpgrading to WebSocket", prefix)

        self.connections.discard(self)
        method = self.scope["method"].encode()
        output = [method, b" ", self.url, b" HTTP/1.1\r\n"]
        for name, value in self.scope["headers"]:
            output += [name, b": ", value, b"\r\n"]
        output.append(b"\r\n")
        protocol = self.ws_protocol_class(  # type: ignore[call-arg, misc]
            config=self.config, server_state=self.server_state
        )
        protocol.connection_made(self.transport)
        protocol.data_received(b"".join(output))
        self.transport.set_protocol(protocol)

    def send_400_response(self, msg: str) -> None:

        content = [STATUS_LINE[400]]
        for name, value in self.server_state.default_headers:
            content.extend([name, b": ", value, b"\r\n"])
        content.extend(
            [
                b"content-type: text/plain; charset=utf-8\r\n",
                b"content-length: " + str(len(msg)).encode("ascii") + b"\r\n",
                b"connection: close\r\n",
                b"\r\n",
                msg.encode("ascii"),
            ]
        )
        self.transport.write(b"".join(content))
        self.transport.close()

    def on_message_begin(self) -> None:
        self.url = b""
        self.expect_100_continue = False
        self.headers = []
        self.scope = {  # type: ignore[typeddict-item]
            "type": "http",
            "asgi": {"version": self.config.asgi_version, "spec_version": "2.3"},
            "http_version": "1.1",
            "server": self.server,
            "client": self.client,
            "scheme": self.scheme,
            "root_path": self.root_path,
            "headers": self.headers,
            "extensions": {},
        }

<<<<<<< HEAD
        if self.config.is_ssl:
            self.scope["extensions"]["tls"] = self.tls

    def on_header(self, name: bytes, value: bytes):
=======
    # Parser callbacks
    def on_url(self, url: bytes) -> None:
        self.url += url

    def on_header(self, name: bytes, value: bytes) -> None:
>>>>>>> c927f7af
        name = name.lower()
        if name == b"expect" and value.lower() == b"100-continue":
            self.expect_100_continue = True
        self.headers.append((name, value))

    def on_headers_complete(self) -> None:
        http_version = self.parser.get_http_version()
        method = self.parser.get_method()
        self.scope["method"] = method.decode("ascii")
        if http_version != "1.1":
            self.scope["http_version"] = http_version
        if self.parser.should_upgrade() and self._should_upgrade():
            return
        parsed_url = httptools.parse_url(self.url)
        raw_path = parsed_url.path
        path = raw_path.decode("ascii")
        if "%" in path:
            path = urllib.parse.unquote(path)
        self.scope["path"] = path
        self.scope["raw_path"] = raw_path
        self.scope["query_string"] = parsed_url.query or b""

        # Handle 503 responses when 'limit_concurrency' is exceeded.
        if self.limit_concurrency is not None and (
            len(self.connections) >= self.limit_concurrency
            or len(self.tasks) >= self.limit_concurrency
        ):
            app = service_unavailable
            message = "Exceeded concurrency limit."
            self.logger.warning(message)
        else:
            app = self.app

        existing_cycle = self.cycle
        self.cycle = RequestResponseCycle(
            scope=self.scope,
            transport=self.transport,
            flow=self.flow,
            logger=self.logger,
            access_logger=self.access_logger,
            access_log=self.access_log,
            default_headers=self.server_state.default_headers,
            message_event=asyncio.Event(),
            expect_100_continue=self.expect_100_continue,
            keep_alive=http_version != "1.0",
            on_response=self.on_response_complete,
        )
        if existing_cycle is None or existing_cycle.response_complete:
            # Standard case - start processing the request.
            task = self.loop.create_task(self.cycle.run_asgi(app))
            task.add_done_callback(self.tasks.discard)
            self.tasks.add(task)
        else:
            # Pipelined HTTP requests need to be queued up.
            self.flow.pause_reading()
            self.pipeline.appendleft((self.cycle, app))

    def on_body(self, body: bytes) -> None:
        if (
            self.parser.should_upgrade() and self._should_upgrade()
        ) or self.cycle.response_complete:
            return
        self.cycle.body += body
        if len(self.cycle.body) > HIGH_WATER_LIMIT:
            self.flow.pause_reading()
        self.cycle.message_event.set()

    def on_message_complete(self) -> None:
        if (
            self.parser.should_upgrade() and self._should_upgrade()
        ) or self.cycle.response_complete:
            return
        self.cycle.more_body = False
        self.cycle.message_event.set()

    def on_response_complete(self) -> None:
        # Callback for pipelined HTTP requests to be started.
        self.server_state.total_requests += 1

        if self.transport.is_closing():
            return

        # Set a short Keep-Alive timeout.
        self._unset_keepalive_if_required()

        self.timeout_keep_alive_task = self.loop.call_later(
            self.timeout_keep_alive, self.timeout_keep_alive_handler
        )

        # Unpause data reads if needed.
        self.flow.resume_reading()

        # Unblock any pipelined events.
        if self.pipeline:
            cycle, app = self.pipeline.pop()
            task = self.loop.create_task(cycle.run_asgi(app))
            task.add_done_callback(self.tasks.discard)
            self.tasks.add(task)

    def shutdown(self) -> None:
        """
        Called by the server to commence a graceful shutdown.
        """
        if self.cycle is None or self.cycle.response_complete:
            self.transport.close()
        else:
            self.cycle.keep_alive = False

    def pause_writing(self) -> None:
        """
        Called by the transport when the write buffer exceeds the high water mark.
        """
        self.flow.pause_writing()

    def resume_writing(self) -> None:
        """
        Called by the transport when the write buffer drops below the low water mark.
        """
        self.flow.resume_writing()

    def timeout_keep_alive_handler(self) -> None:
        """
        Called on a keep-alive connection if no new data is received after a short
        delay.
        """
        if not self.transport.is_closing():
            self.transport.close()


class RequestResponseCycle:
    def __init__(
        self,
        scope: "HTTPScope",
        transport: asyncio.Transport,
        flow: FlowControl,
        logger: logging.Logger,
        access_logger: logging.Logger,
        access_log: bool,
        default_headers: List[Tuple[bytes, bytes]],
        message_event: asyncio.Event,
        expect_100_continue: bool,
        keep_alive: bool,
        on_response: Callable[..., None],
    ):
        self.scope = scope
        self.transport = transport
        self.flow = flow
        self.logger = logger
        self.access_logger = access_logger
        self.access_log = access_log
        self.default_headers = default_headers
        self.message_event = message_event
        self.on_response = on_response

        # Connection state
        self.disconnected = False
        self.keep_alive = keep_alive
        self.waiting_for_100_continue = expect_100_continue

        # Request state
        self.body = b""
        self.more_body = True

        # Response state
        self.response_started = False
        self.response_complete = False
        self.chunked_encoding: Optional[bool] = None
        self.expected_content_length = 0

    # ASGI exception wrapper
    async def run_asgi(self, app: "ASGI3Application") -> None:
        try:
            result = await app(  # type: ignore[func-returns-value]
                self.scope, self.receive, self.send
            )
        except BaseException as exc:
            msg = "Exception in ASGI application\n"
            self.logger.error(msg, exc_info=exc)
            if not self.response_started:
                await self.send_500_response()
            else:
                self.transport.close()
        else:
            if result is not None:
                msg = "ASGI callable should return None, but returned '%s'."
                self.logger.error(msg, result)
                self.transport.close()
            elif not self.response_started and not self.disconnected:
                msg = "ASGI callable returned without starting response."
                self.logger.error(msg)
                await self.send_500_response()
            elif not self.response_complete and not self.disconnected:
                msg = "ASGI callable returned without completing response."
                self.logger.error(msg)
                self.transport.close()
        finally:
            self.on_response = lambda: None

    async def send_500_response(self) -> None:
        response_start_event: "HTTPResponseStartEvent" = {
            "type": "http.response.start",
            "status": 500,
            "headers": [
                (b"content-type", b"text/plain; charset=utf-8"),
                (b"connection", b"close"),
            ],
        }
        await self.send(response_start_event)
        response_body_event: "HTTPResponseBodyEvent" = {
            "type": "http.response.body",
            "body": b"Internal Server Error",
            "more_body": False,
        }
        await self.send(response_body_event)

    # ASGI interface
    async def send(self, message: "ASGISendEvent") -> None:
        message_type = message["type"]

        if self.flow.write_paused and not self.disconnected:
            await self.flow.drain()

        if self.disconnected:
            return

        if not self.response_started:
            # Sending response status line and headers
            if message_type != "http.response.start":
                msg = "Expected ASGI message 'http.response.start', but got '%s'."
                raise RuntimeError(msg % message_type)
            message = cast("HTTPResponseStartEvent", message)

            self.response_started = True
            self.waiting_for_100_continue = False

            status_code = message["status"]
            headers = self.default_headers + list(message.get("headers", []))

            if CLOSE_HEADER in self.scope["headers"] and CLOSE_HEADER not in headers:
                headers = headers + [CLOSE_HEADER]

            if self.access_log:
                self.access_logger.info(
                    '%s - "%s %s HTTP/%s" %d',
                    get_client_addr(self.scope),
                    self.scope["method"],
                    get_path_with_query_string(self.scope),
                    self.scope["http_version"],
                    status_code,
                )

            # Write response status line and headers
            content = [STATUS_LINE[status_code]]

            for name, value in headers:
                if HEADER_RE.search(name):
                    raise RuntimeError("Invalid HTTP header name.")
                if HEADER_VALUE_RE.search(value):
                    raise RuntimeError("Invalid HTTP header value.")

                name = name.lower()
                if name == b"content-length" and self.chunked_encoding is None:
                    self.expected_content_length = int(value.decode())
                    self.chunked_encoding = False
                elif name == b"transfer-encoding" and value.lower() == b"chunked":
                    self.expected_content_length = 0
                    self.chunked_encoding = True
                elif name == b"connection" and value.lower() == b"close":
                    self.keep_alive = False
                content.extend([name, b": ", value, b"\r\n"])

            if (
                self.chunked_encoding is None
                and self.scope["method"] != "HEAD"
                and status_code not in (204, 304)
            ):
                # Neither content-length nor transfer-encoding specified
                self.chunked_encoding = True
                content.append(b"transfer-encoding: chunked\r\n")

            content.append(b"\r\n")
            self.transport.write(b"".join(content))

        elif not self.response_complete:
            # Sending response body
            if message_type != "http.response.body":
                msg = "Expected ASGI message 'http.response.body', but got '%s'."
                raise RuntimeError(msg % message_type)

            body = cast(bytes, message.get("body", b""))
            more_body = message.get("more_body", False)

            # Write response body
            if self.scope["method"] == "HEAD":
                self.expected_content_length = 0
            elif self.chunked_encoding:
                if body:
                    content = [b"%x\r\n" % len(body), body, b"\r\n"]
                else:
                    content = []
                if not more_body:
                    content.append(b"0\r\n\r\n")
                self.transport.write(b"".join(content))
            else:
                num_bytes = len(body)
                if num_bytes > self.expected_content_length:
                    raise RuntimeError("Response content longer than Content-Length")
                else:
                    self.expected_content_length -= num_bytes
                self.transport.write(body)

            # Handle response completion
            if not more_body:
                if self.expected_content_length != 0:
                    raise RuntimeError("Response content shorter than Content-Length")
                self.response_complete = True
                self.message_event.set()
                if not self.keep_alive:
                    self.transport.close()
                self.on_response()

        else:
            # Response already sent
            msg = "Unexpected ASGI message '%s' sent, after response already completed."
            raise RuntimeError(msg % message_type)

    async def receive(self) -> "ASGIReceiveEvent":
        if self.waiting_for_100_continue and not self.transport.is_closing():
            self.transport.write(b"HTTP/1.1 100 Continue\r\n\r\n")
            self.waiting_for_100_continue = False

        if not self.disconnected and not self.response_complete:
            self.flow.resume_reading()
            await self.message_event.wait()
            self.message_event.clear()

        message: "Union[HTTPDisconnectEvent, HTTPRequestEvent]"
        if self.disconnected or self.response_complete:
            message = {"type": "http.disconnect"}
        else:
            message = {
                "type": "http.request",
                "body": self.body,
                "more_body": self.more_body,
            }
            self.body = b""

        return message<|MERGE_RESOLUTION|>--- conflicted
+++ resolved
@@ -93,22 +93,13 @@
         self.tasks = server_state.tasks
 
         # Per-connection state
-<<<<<<< HEAD
-        self.transport = None
-        self.flow = None
-        self.server = None
-        self.client = None
-        self.scheme = None
-        self.pipeline = deque()
-        self.tls = None
-=======
         self.transport: asyncio.Transport = None  # type: ignore[assignment]
         self.flow: FlowControl = None  # type: ignore[assignment]
         self.server: Optional[Tuple[str, int]] = None
         self.client: Optional[Tuple[str, int]] = None
         self.scheme: Optional[Literal["http", "https"]] = None
         self.pipeline: Deque[Tuple[RequestResponseCycle, ASGI3Application]] = deque()
->>>>>>> c927f7af
+        self.tls: Optional[Dict] = None
 
         # Per-request state
         self.scope: HTTPScope = None  # type: ignore[assignment]
@@ -256,18 +247,14 @@
             "extensions": {},
         }
 
-<<<<<<< HEAD
         if self.config.is_ssl:
             self.scope["extensions"]["tls"] = self.tls
 
-    def on_header(self, name: bytes, value: bytes):
-=======
     # Parser callbacks
     def on_url(self, url: bytes) -> None:
         self.url += url
 
     def on_header(self, name: bytes, value: bytes) -> None:
->>>>>>> c927f7af
         name = name.lower()
         if name == b"expect" and value.lower() == b"100-continue":
             self.expect_100_continue = True
