--- conflicted
+++ resolved
@@ -76,12 +76,8 @@
         self.server = None
         self.client = None
         self.scheme = None
-<<<<<<< HEAD
-        self.pipeline = []
+        self.pipeline = deque()
         self.tls = None
-=======
-        self.pipeline = deque()
->>>>>>> 9c1b88c0
 
         # Per-request state
         self.url = None
