from __future__ import annotations

import asyncio
import http
import logging
import re
import urllib
from asyncio.events import TimerHandle
from collections import deque
<<<<<<< HEAD
from typing import (
    TYPE_CHECKING,
    Callable,
    Deque,
    Dict,
    List,
    Optional,
    Tuple,
    Union,
    cast,
)
=======
from typing import Any, Callable, Literal, cast
>>>>>>> 22873a99

import httptools

from uvicorn._types import (
    ASGI3Application,
    ASGIReceiveEvent,
    ASGISendEvent,
    HTTPRequestEvent,
    HTTPResponseStartEvent,
    HTTPScope,
)
from uvicorn.config import Config
from uvicorn.logging import TRACE_LOG_LEVEL
<<<<<<< HEAD
from uvicorn.protocols.http.flow_control import (
    CLOSE_HEADER,
    HIGH_WATER_LIMIT,
    FlowControl,
    service_unavailable,
)
from uvicorn.protocols.utils import (
    get_client_addr,
    get_local_addr,
    get_path_with_query_string,
    get_remote_addr,
    get_tls_info,
    is_ssl,
)
=======
from uvicorn.protocols.http.flow_control import CLOSE_HEADER, HIGH_WATER_LIMIT, FlowControl, service_unavailable
from uvicorn.protocols.utils import get_client_addr, get_local_addr, get_path_with_query_string, get_remote_addr, is_ssl
>>>>>>> 22873a99
from uvicorn.server import ServerState

HEADER_RE = re.compile(b'[\x00-\x1f\x7f()<>@,;:[]={} \t\\"]')
HEADER_VALUE_RE = re.compile(b"[\x00-\x1f\x7f]")


def _get_status_line(status_code: int) -> bytes:
    try:
        phrase = http.HTTPStatus(status_code).phrase.encode()
    except ValueError:
        phrase = b""
    return b"".join([b"HTTP/1.1 ", str(status_code).encode(), b" ", phrase, b"\r\n"])


STATUS_LINE = {status_code: _get_status_line(status_code) for status_code in range(100, 600)}


class HttpToolsProtocol(asyncio.Protocol):
    def __init__(
        self,
        config: Config,
        server_state: ServerState,
        app_state: dict[str, Any],
        _loop: asyncio.AbstractEventLoop | None = None,
    ) -> None:
        if not config.loaded:
            config.load()

        self.config = config
        self.app = config.loaded_app
        self.loop = _loop or asyncio.get_event_loop()
        self.logger = logging.getLogger("uvicorn.error")
        self.access_logger = logging.getLogger("uvicorn.access")
        self.access_log = self.access_logger.hasHandlers()
        self.parser = httptools.HttpRequestParser(self)
        self.ws_protocol_class = config.ws_protocol_class
        self.root_path = config.root_path
        self.limit_concurrency = config.limit_concurrency
        self.app_state = app_state

        # Timeouts
        self.timeout_keep_alive_task: TimerHandle | None = None
        self.timeout_keep_alive = config.timeout_keep_alive

        # Global state
        self.server_state = server_state
        self.connections = server_state.connections
        self.tasks = server_state.tasks

        # Per-connection state
        self.transport: asyncio.Transport = None  # type: ignore[assignment]
        self.flow: FlowControl = None  # type: ignore[assignment]
<<<<<<< HEAD
        self.server: Optional[Tuple[str, int]] = None
        self.client: Optional[Tuple[str, int]] = None
        self.scheme: Optional[Literal["http", "https"]] = None
        self.pipeline: Deque[Tuple[RequestResponseCycle, ASGI3Application]] = deque()
        self.tls: Optional[Dict] = None
=======
        self.server: tuple[str, int] | None = None
        self.client: tuple[str, int] | None = None
        self.scheme: Literal["http", "https"] | None = None
        self.pipeline: deque[tuple[RequestResponseCycle, ASGI3Application]] = deque()
>>>>>>> 22873a99

        # Per-request state
        self.scope: HTTPScope = None  # type: ignore[assignment]
        self.headers: list[tuple[bytes, bytes]] = None  # type: ignore[assignment]
        self.expect_100_continue = False
        self.cycle: RequestResponseCycle = None  # type: ignore[assignment]

    # Protocol interface
    def connection_made(  # type: ignore[override]
        self, transport: asyncio.Transport
    ) -> None:
        self.connections.add(self)

        self.transport = transport
        self.flow = FlowControl(transport)
        self.server = get_local_addr(transport)
        self.client = get_remote_addr(transport)
        self.scheme = "https" if is_ssl(transport) else "http"

        if self.config.is_ssl:
            self.tls = get_tls_info(transport)
            if self.tls:
                self.tls["server_cert"] = self.config.ssl_cert_pem

        if self.logger.level <= TRACE_LOG_LEVEL:
            prefix = "%s:%d - " % self.client if self.client else ""
            self.logger.log(TRACE_LOG_LEVEL, "%sHTTP connection made", prefix)

    def connection_lost(self, exc: Exception | None) -> None:
        self.connections.discard(self)

        if self.logger.level <= TRACE_LOG_LEVEL:
            prefix = "%s:%d - " % self.client if self.client else ""
            self.logger.log(TRACE_LOG_LEVEL, "%sHTTP connection lost", prefix)

        if self.cycle and not self.cycle.response_complete:
            self.cycle.disconnected = True
        if self.cycle is not None:
            self.cycle.message_event.set()
        if self.flow is not None:
            self.flow.resume_writing()
        if exc is None:
            self.transport.close()
            self._unset_keepalive_if_required()

        self.parser = None

    def eof_received(self) -> None:
        pass

    def _unset_keepalive_if_required(self) -> None:
        if self.timeout_keep_alive_task is not None:
            self.timeout_keep_alive_task.cancel()
            self.timeout_keep_alive_task = None

    def _get_upgrade(self) -> bytes | None:
        connection = []
        upgrade = None
        for name, value in self.headers:
            if name == b"connection":
                connection = [token.lower().strip() for token in value.split(b",")]
            if name == b"upgrade":
                upgrade = value.lower()
        if b"upgrade" in connection:
            return upgrade
        return None

    def _should_upgrade_to_ws(self, upgrade: bytes | None) -> bool:
        if upgrade == b"websocket" and self.ws_protocol_class is not None:
            return True
        if self.config.ws == "auto":
            msg = "Unsupported upgrade request."
            self.logger.warning(msg)
            msg = "No supported WebSocket library detected. Please use \"pip install 'uvicorn[standard]'\", or install 'websockets' or 'wsproto' manually."  # noqa: E501
            self.logger.warning(msg)
        return False

    def _should_upgrade(self) -> bool:
        upgrade = self._get_upgrade()
        return self._should_upgrade_to_ws(upgrade)

    def data_received(self, data: bytes) -> None:
        self._unset_keepalive_if_required()

        try:
            self.parser.feed_data(data)
        except httptools.HttpParserError:
            msg = "Invalid HTTP request received."
            self.logger.warning(msg)
            self.send_400_response(msg)
            return
        except httptools.HttpParserUpgrade:
            upgrade = self._get_upgrade()
            if self._should_upgrade_to_ws(upgrade):
                self.handle_websocket_upgrade()

    def handle_websocket_upgrade(self) -> None:
        if self.logger.level <= TRACE_LOG_LEVEL:
            prefix = "%s:%d - " % self.client if self.client else ""
            self.logger.log(TRACE_LOG_LEVEL, "%sUpgrading to WebSocket", prefix)

        self.connections.discard(self)
        method = self.scope["method"].encode()
        output = [method, b" ", self.url, b" HTTP/1.1\r\n"]
        for name, value in self.scope["headers"]:
            output += [name, b": ", value, b"\r\n"]
        output.append(b"\r\n")
        protocol = self.ws_protocol_class(  # type: ignore[call-arg, misc]
            config=self.config,
            server_state=self.server_state,
            app_state=self.app_state,
        )
        protocol.connection_made(self.transport)
        protocol.data_received(b"".join(output))
        self.transport.set_protocol(protocol)

    def send_400_response(self, msg: str) -> None:
        content = [STATUS_LINE[400]]
        for name, value in self.server_state.default_headers:
            content.extend([name, b": ", value, b"\r\n"])
        content.extend(
            [
                b"content-type: text/plain; charset=utf-8\r\n",
                b"content-length: " + str(len(msg)).encode("ascii") + b"\r\n",
                b"connection: close\r\n",
                b"\r\n",
                msg.encode("ascii"),
            ]
        )
        self.transport.write(b"".join(content))
        self.transport.close()

    def on_message_begin(self) -> None:
        self.url = b""
        self.expect_100_continue = False
        self.headers = []
        self.scope = {  # type: ignore[typeddict-item]
            "type": "http",
            "asgi": {"version": self.config.asgi_version, "spec_version": "2.4"},
            "http_version": "1.1",
            "server": self.server,
            "client": self.client,
            "scheme": self.scheme,  # type: ignore[typeddict-item]
            "root_path": self.root_path,
            "headers": self.headers,
<<<<<<< HEAD
            "extensions": {},
=======
            "state": self.app_state.copy(),
>>>>>>> 22873a99
        }

        if self.config.is_ssl:
            self.scope["extensions"]["tls"] = self.tls  # type: ignore[index, assignment] # noqa: E501

    # Parser callbacks
    def on_url(self, url: bytes) -> None:
        self.url += url

    def on_header(self, name: bytes, value: bytes) -> None:
        name = name.lower()
        if name == b"expect" and value.lower() == b"100-continue":
            self.expect_100_continue = True
        self.headers.append((name, value))

    def on_headers_complete(self) -> None:
        http_version = self.parser.get_http_version()
        method = self.parser.get_method()
        self.scope["method"] = method.decode("ascii")
        if http_version != "1.1":
            self.scope["http_version"] = http_version
        if self.parser.should_upgrade() and self._should_upgrade():
            return
        parsed_url = httptools.parse_url(self.url)
        raw_path = parsed_url.path
        path = raw_path.decode("ascii")
        if "%" in path:
            path = urllib.parse.unquote(path)
        full_path = self.root_path + path
        full_raw_path = self.root_path.encode("ascii") + raw_path
        self.scope["path"] = full_path
        self.scope["raw_path"] = full_raw_path
        self.scope["query_string"] = parsed_url.query or b""

        # Handle 503 responses when 'limit_concurrency' is exceeded.
        if self.limit_concurrency is not None and (
            len(self.connections) >= self.limit_concurrency or len(self.tasks) >= self.limit_concurrency
        ):
            app = service_unavailable
            message = "Exceeded concurrency limit."
            self.logger.warning(message)
        else:
            app = self.app

        existing_cycle = self.cycle
        self.cycle = RequestResponseCycle(
            scope=self.scope,
            transport=self.transport,
            flow=self.flow,
            logger=self.logger,
            access_logger=self.access_logger,
            access_log=self.access_log,
            default_headers=self.server_state.default_headers,
            message_event=asyncio.Event(),
            expect_100_continue=self.expect_100_continue,
            keep_alive=http_version != "1.0",
            on_response=self.on_response_complete,
        )
        if existing_cycle is None or existing_cycle.response_complete:
            # Standard case - start processing the request.
            task = self.loop.create_task(self.cycle.run_asgi(app))
            task.add_done_callback(self.tasks.discard)
            self.tasks.add(task)
        else:
            # Pipelined HTTP requests need to be queued up.
            self.flow.pause_reading()
            self.pipeline.appendleft((self.cycle, app))

    def on_body(self, body: bytes) -> None:
        if (self.parser.should_upgrade() and self._should_upgrade()) or self.cycle.response_complete:
            return
        self.cycle.body += body
        if len(self.cycle.body) > HIGH_WATER_LIMIT:
            self.flow.pause_reading()
        self.cycle.message_event.set()

    def on_message_complete(self) -> None:
        if (self.parser.should_upgrade() and self._should_upgrade()) or self.cycle.response_complete:
            return
        self.cycle.more_body = False
        self.cycle.message_event.set()

    def on_response_complete(self) -> None:
        # Callback for pipelined HTTP requests to be started.
        self.server_state.total_requests += 1

        if self.transport.is_closing():
            return

        self._unset_keepalive_if_required()

        # Unpause data reads if needed.
        self.flow.resume_reading()

        # Unblock any pipelined events. If there are none, arm the
        # Keep-Alive timeout instead.
        if self.pipeline:
            cycle, app = self.pipeline.pop()
            task = self.loop.create_task(cycle.run_asgi(app))
            task.add_done_callback(self.tasks.discard)
            self.tasks.add(task)
        else:
            self.timeout_keep_alive_task = self.loop.call_later(
                self.timeout_keep_alive, self.timeout_keep_alive_handler
            )

    def shutdown(self) -> None:
        """
        Called by the server to commence a graceful shutdown.
        """
        if self.cycle is None or self.cycle.response_complete:
            self.transport.close()
        else:
            self.cycle.keep_alive = False

    def pause_writing(self) -> None:
        """
        Called by the transport when the write buffer exceeds the high water mark.
        """
        self.flow.pause_writing()

    def resume_writing(self) -> None:
        """
        Called by the transport when the write buffer drops below the low water mark.
        """
        self.flow.resume_writing()

    def timeout_keep_alive_handler(self) -> None:
        """
        Called on a keep-alive connection if no new data is received after a short
        delay.
        """
        if not self.transport.is_closing():
            self.transport.close()


class RequestResponseCycle:
    def __init__(
        self,
        scope: HTTPScope,
        transport: asyncio.Transport,
        flow: FlowControl,
        logger: logging.Logger,
        access_logger: logging.Logger,
        access_log: bool,
        default_headers: list[tuple[bytes, bytes]],
        message_event: asyncio.Event,
        expect_100_continue: bool,
        keep_alive: bool,
        on_response: Callable[..., None],
    ):
        self.scope = scope
        self.transport = transport
        self.flow = flow
        self.logger = logger
        self.access_logger = access_logger
        self.access_log = access_log
        self.default_headers = default_headers
        self.message_event = message_event
        self.on_response = on_response

        # Connection state
        self.disconnected = False
        self.keep_alive = keep_alive
        self.waiting_for_100_continue = expect_100_continue

        # Request state
        self.body = b""
        self.more_body = True

        # Response state
        self.response_started = False
        self.response_complete = False
        self.chunked_encoding: bool | None = None
        self.expected_content_length = 0

    # ASGI exception wrapper
    async def run_asgi(self, app: ASGI3Application) -> None:
        try:
            result = await app(  # type: ignore[func-returns-value]
                self.scope, self.receive, self.send
            )
        except BaseException as exc:
            msg = "Exception in ASGI application\n"
            self.logger.error(msg, exc_info=exc)
            if not self.response_started:
                await self.send_500_response()
            else:
                self.transport.close()
        else:
            if result is not None:
                msg = "ASGI callable should return None, but returned '%s'."
                self.logger.error(msg, result)
                self.transport.close()
            elif not self.response_started and not self.disconnected:
                msg = "ASGI callable returned without starting response."
                self.logger.error(msg)
                await self.send_500_response()
            elif not self.response_complete and not self.disconnected:
                msg = "ASGI callable returned without completing response."
                self.logger.error(msg)
                self.transport.close()
        finally:
            self.on_response = lambda: None

    async def send_500_response(self) -> None:
        await self.send(
            {
                "type": "http.response.start",
                "status": 500,
                "headers": [
                    (b"content-type", b"text/plain; charset=utf-8"),
                    (b"content-length", b"21"),
                    (b"connection", b"close"),
                ],
            }
        )
        await self.send({"type": "http.response.body", "body": b"Internal Server Error", "more_body": False})

    # ASGI interface
    async def send(self, message: ASGISendEvent) -> None:
        message_type = message["type"]

        if self.flow.write_paused and not self.disconnected:
            await self.flow.drain()

        if self.disconnected:
            return

        if not self.response_started:
            # Sending response status line and headers
            if message_type != "http.response.start":
                msg = "Expected ASGI message 'http.response.start', but got '%s'."
                raise RuntimeError(msg % message_type)
            message = cast("HTTPResponseStartEvent", message)

            self.response_started = True
            self.waiting_for_100_continue = False

            status_code = message["status"]
            headers = self.default_headers + list(message.get("headers", []))

            if CLOSE_HEADER in self.scope["headers"] and CLOSE_HEADER not in headers:
                headers = headers + [CLOSE_HEADER]

            if self.access_log:
                self.access_logger.info(
                    '%s - "%s %s HTTP/%s" %d',
                    get_client_addr(self.scope),
                    self.scope["method"],
                    get_path_with_query_string(self.scope),
                    self.scope["http_version"],
                    status_code,
                )

            # Write response status line and headers
            content = [STATUS_LINE[status_code]]

            for name, value in headers:
                if HEADER_RE.search(name):
                    raise RuntimeError("Invalid HTTP header name.")
                if HEADER_VALUE_RE.search(value):
                    raise RuntimeError("Invalid HTTP header value.")

                name = name.lower()
                if name == b"content-length" and self.chunked_encoding is None:
                    self.expected_content_length = int(value.decode())
                    self.chunked_encoding = False
                elif name == b"transfer-encoding" and value.lower() == b"chunked":
                    self.expected_content_length = 0
                    self.chunked_encoding = True
                elif name == b"connection" and value.lower() == b"close":
                    self.keep_alive = False
                content.extend([name, b": ", value, b"\r\n"])

            if self.chunked_encoding is None and self.scope["method"] != "HEAD" and status_code not in (204, 304):
                # Neither content-length nor transfer-encoding specified
                self.chunked_encoding = True
                content.append(b"transfer-encoding: chunked\r\n")

            content.append(b"\r\n")
            self.transport.write(b"".join(content))

        elif not self.response_complete:
            # Sending response body
            if message_type != "http.response.body":
                msg = "Expected ASGI message 'http.response.body', but got '%s'."
                raise RuntimeError(msg % message_type)

            body = cast(bytes, message.get("body", b""))
            more_body = message.get("more_body", False)

            # Write response body
            if self.scope["method"] == "HEAD":
                self.expected_content_length = 0
            elif self.chunked_encoding:
                if body:
                    content = [b"%x\r\n" % len(body), body, b"\r\n"]
                else:
                    content = []
                if not more_body:
                    content.append(b"0\r\n\r\n")
                self.transport.write(b"".join(content))
            else:
                num_bytes = len(body)
                if num_bytes > self.expected_content_length:
                    raise RuntimeError("Response content longer than Content-Length")
                else:
                    self.expected_content_length -= num_bytes
                self.transport.write(body)

            # Handle response completion
            if not more_body:
                if self.expected_content_length != 0:
                    raise RuntimeError("Response content shorter than Content-Length")
                self.response_complete = True
                self.message_event.set()
                if not self.keep_alive:
                    self.transport.close()
                self.on_response()

        else:
            # Response already sent
            msg = "Unexpected ASGI message '%s' sent, after response already completed."
            raise RuntimeError(msg % message_type)

    async def receive(self) -> ASGIReceiveEvent:
        if self.waiting_for_100_continue and not self.transport.is_closing():
            self.transport.write(b"HTTP/1.1 100 Continue\r\n\r\n")
            self.waiting_for_100_continue = False

        if not self.disconnected and not self.response_complete:
            self.flow.resume_reading()
            await self.message_event.wait()
            self.message_event.clear()

        if self.disconnected or self.response_complete:
            return {"type": "http.disconnect"}
        message: HTTPRequestEvent = {"type": "http.request", "body": self.body, "more_body": self.more_body}
        self.body = b""
        return message<|MERGE_RESOLUTION|>--- conflicted
+++ resolved
@@ -7,7 +7,6 @@
 import urllib
 from asyncio.events import TimerHandle
 from collections import deque
-<<<<<<< HEAD
 from typing import (
     TYPE_CHECKING,
     Callable,
@@ -19,9 +18,7 @@
     Union,
     cast,
 )
-=======
 from typing import Any, Callable, Literal, cast
->>>>>>> 22873a99
 
 import httptools
 
@@ -35,7 +32,6 @@
 )
 from uvicorn.config import Config
 from uvicorn.logging import TRACE_LOG_LEVEL
-<<<<<<< HEAD
 from uvicorn.protocols.http.flow_control import (
     CLOSE_HEADER,
     HIGH_WATER_LIMIT,
@@ -50,10 +46,6 @@
     get_tls_info,
     is_ssl,
 )
-=======
-from uvicorn.protocols.http.flow_control import CLOSE_HEADER, HIGH_WATER_LIMIT, FlowControl, service_unavailable
-from uvicorn.protocols.utils import get_client_addr, get_local_addr, get_path_with_query_string, get_remote_addr, is_ssl
->>>>>>> 22873a99
 from uvicorn.server import ServerState
 
 HEADER_RE = re.compile(b'[\x00-\x1f\x7f()<>@,;:[]={} \t\\"]')
@@ -106,18 +98,11 @@
         # Per-connection state
         self.transport: asyncio.Transport = None  # type: ignore[assignment]
         self.flow: FlowControl = None  # type: ignore[assignment]
-<<<<<<< HEAD
-        self.server: Optional[Tuple[str, int]] = None
-        self.client: Optional[Tuple[str, int]] = None
-        self.scheme: Optional[Literal["http", "https"]] = None
-        self.pipeline: Deque[Tuple[RequestResponseCycle, ASGI3Application]] = deque()
-        self.tls: Optional[Dict] = None
-=======
         self.server: tuple[str, int] | None = None
         self.client: tuple[str, int] | None = None
         self.scheme: Literal["http", "https"] | None = None
         self.pipeline: deque[tuple[RequestResponseCycle, ASGI3Application]] = deque()
->>>>>>> 22873a99
+        self.tls: Dict | None = None
 
         # Per-request state
         self.scope: HTTPScope = None  # type: ignore[assignment]
@@ -263,11 +248,8 @@
             "scheme": self.scheme,  # type: ignore[typeddict-item]
             "root_path": self.root_path,
             "headers": self.headers,
-<<<<<<< HEAD
+            "state": self.app_state.copy(),
             "extensions": {},
-=======
-            "state": self.app_state.copy(),
->>>>>>> 22873a99
         }
 
         if self.config.is_ssl:
