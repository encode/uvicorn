import asyncio
import enum
import collections
import email
import http
import httptools
import os
import time
from uvicorn.protocols.websocket import websocket_upgrade


def set_time_and_date():
    global CURRENT_TIME
    global DATE_HEADER

    CURRENT_TIME = time.time()
    DATE_HEADER = b''.join([
        b'date: ',
        email.utils.formatdate(CURRENT_TIME, usegmt=True).encode(),
        b'\r\n'
    ])


def get_status_line(status_code):
    try:
        phrase = http.HTTPStatus(status_code).phrase.encode()
    except ValueError:
        phrase = b''
    return b''.join([
        b'HTTP/1.1 ', str(status_code).encode(), b' ', phrase, b'\r\n'
    ])


CURRENT_TIME = 0.0
DATE_HEADER = b''
SERVER_HEADER = b'server: uvicorn\r\n'
STATUS_LINE = {
    status_code: get_status_line(status_code) for status_code in range(100, 600)
}

LOW_WATER_LIMIT = 16384
HIGH_WATER_LIMIT = 65536
MAX_PIPELINED_REQUESTS = 20

set_time_and_date()


class RequestResponseState(enum.Enum):
    STARTED = 0
    FINALIZING_HEADERS = 1
    SENDING_BODY = 2
    CLOSED = 3


class HTTPSession:
    def __init__(self, transport, scope, on_complete=None, keep_alive=True):
        self.state = RequestResponseState.STARTED
        self.transport = transport
        self.scope = scope
        self.on_complete = on_complete
        self.keep_alive = keep_alive
        self.chunked_encoding = False
        self.content_length = None
        self.receive_queue = asyncio.Queue()

    def put_message(self, message):
        if self.state == RequestResponseState.CLOSED:
            return
        self.receive_queue.put_nowait(message)

    async def receive(self):
        return await self.receive_queue.get()

    async def send(self, message):
        message_type = message['type']

        if message_type == 'http.response.start':
            if self.state != RequestResponseState.STARTED:
                raise Exception("Unexpected 'http.response.start' message.")

            status = message['status']
            headers = message.get('headers', [])

            content = [
                STATUS_LINE[status],
                SERVER_HEADER,
                DATE_HEADER,
            ]
            for header_name, header_value in headers:
                header = header_name.lower()
                if header == b'content-length':
                    self.content_length = int(header_value.decode())
                elif header == b'connection':
                    if header_value.lower() == b'close':
                        self.keep_alive = False
                content.extend([header_name, b': ', header_value, b'\r\n'])

            if self.content_length is None:
                self.state = RequestResponseState.FINALIZING_HEADERS
            else:
                content.append(b'\r\n')
                self.state = RequestResponseState.SENDING_BODY

            self.transport.write(b''.join(content))

        elif message_type == 'http.response.body':
            body = message.get('body', b'')
            more_body = message.get('more_body', False)

            if self.state == RequestResponseState.FINALIZING_HEADERS:
                if more_body:
                    content = [
                        b'transfer-encoding: chunked\r\n\r\n',
                        b'%x\r\n' % len(body),
                        body,
                        b'\r\n'
                    ]
                    self.chunked_encoding = True
                    self.transport.write(b''.join(content))
                else:
                    content = [
                        b'content-length: ',
                        str(len(body)).encode(),
                        b'\r\n\r\n',
                        body
                    ]
                    self.transport.write(b''.join(content))

            elif self.state == RequestResponseState.SENDING_BODY:
                if self.chunked_encoding:
                    content = [
                        b'%x\r\n' % len(body),
                        body,
                        b'\r\n'
                    ]
                    if not more_body:
                        content.append(b'0\r\n\r\n')
                    self.transport.write(b''.join(content))
                else:
                    self.transport.write(body)

            else:
                raise Exception("Unexpected 'http.response.body' message.")

            if more_body:
                self.state = RequestResponseState.SENDING_BODY
                return

            self.state = RequestResponseState.CLOSED

            if self.on_complete is not None:
                self.on_complete(keep_alive=self.keep_alive)


class HttpProtocol(asyncio.Protocol):
    def __init__(self, consumer, loop=None, state=None):
        self.consumer = consumer
        self.loop = loop or asyncio.get_event_loop()
        self.request_parser = httptools.HttpRequestParser(self)
        self.state = state or {'total_requests': 0}

        self.transport = None
        self.scope = None
        self.headers = []
        self.body = b''
        self.body_queue = None

        self.server = None
        self.client = None
        self.scheme = None

        # self.read_paused = False
        # self.write_paused = False

        # self.buffer_size = 0
        # self.high_water_limit = HIGH_WATER_LIMIT
        # self.low_water_limit = LOW_WATER_LIMIT

        # self.max_pipelined_requests = MAX_PIPELINED_REQUESTS

        self.pipelined_requests = collections.deque()
        self.active_request = None
        self.parsing_request = None

    # The asyncio.Protocol hooks...
    def connection_made(self, transport):
        self.transport = transport
<<<<<<< HEAD
        self.base_message = {
            'type': 'http',
            'server': transport.get_extra_info('sockname'),
            'client': transport.get_extra_info('peername'),
            'scheme': 'https' if transport.get_extra_info('sslcontext') else 'http'
        }
=======
        self.server = transport.get_extra_info('sockname'),
        self.client = transport.get_extra_info('peername'),
        self.scheme = 'https' if transport.get_extra_info('sslcontext') else 'http'
>>>>>>> 3b0b850e

    def connection_lost(self, exc):
        self.transport = None

    def eof_received(self):
        pass

    def data_received(self, data):
        try:
            self.request_parser.feed_data(data)
        except httptools.HttpParserUpgrade:
<<<<<<< HEAD
            websocket_upgrade(self)
=======
            self.transport.close()
>>>>>>> 3b0b850e

    # Event hooks called back into by HttpRequestParser...
    def on_message_begin(self):
        self.scope = None
        self.headers = []
        self.body = b''
        self.parsing_request = None

    def on_url(self, url):
        parsed = httptools.parse_url(url)
        method = self.request_parser.get_method()
        http_version = self.request_parser.get_http_version()
        self.scope = {
            'type': 'http',
            'http_version': http_version,
            'server': self.server,
            'client': self.client,
            'scheme': self.scheme,
            'method': method.decode('ascii'),
            'path': parsed.path.decode('ascii'),
            'query_string': parsed.query if parsed.query else b'',
            'headers': self.headers
        }

    def on_header(self, name: bytes, value: bytes):
        self.headers.append([name.lower(), value])

    def on_headers_complete(self):
        if self.request_parser.should_upgrade():
            return

        request = HTTPSession(
            self.transport,
            self.scope,
            keep_alive=self.request_parser.should_keep_alive(),
            on_complete=self.on_response_complete
        )
        if self.active_request is None:
            self.active_request = request
            asgi_instance = self.consumer(request.scope)
            self.loop.create_task(asgi_instance(request.receive, request.send))
        else:
            self.pipelined_requests.append(request)
        self.parsing_request = request

    def on_body(self, body: bytes):
        if self.body:
            self.parsing_request.put_message({
                'type': 'http.request',
                'body': self.body,
                'more_body': True
            })
        self.body = body

    def on_message_complete(self):
<<<<<<< HEAD
        if self.request_parser.should_upgrade():
            return
        self.body_queue({
=======
        self.parsing_request.put_message({
>>>>>>> 3b0b850e
            'type': 'http.request',
            'body': self.body
        })

    # Called back into by RequestHandler
    def on_response_complete(self, keep_alive=True):
        self.state['total_requests'] += 1

        if not keep_alive:
            self.transport.close()
            return

        if not self.pipelined_requests:
            self.active_request = None
            return

        request = self.pipelined_requests.popleft()
        self.active_request = request
        asgi_instance = self.consumer(request.scope)
        self.loop.create_task(asgi_instance(request.receive, request.send))<|MERGE_RESOLUTION|>--- conflicted
+++ resolved
@@ -185,18 +185,9 @@
     # The asyncio.Protocol hooks...
     def connection_made(self, transport):
         self.transport = transport
-<<<<<<< HEAD
-        self.base_message = {
-            'type': 'http',
-            'server': transport.get_extra_info('sockname'),
-            'client': transport.get_extra_info('peername'),
-            'scheme': 'https' if transport.get_extra_info('sslcontext') else 'http'
-        }
-=======
         self.server = transport.get_extra_info('sockname'),
         self.client = transport.get_extra_info('peername'),
         self.scheme = 'https' if transport.get_extra_info('sslcontext') else 'http'
->>>>>>> 3b0b850e
 
     def connection_lost(self, exc):
         self.transport = None
@@ -208,11 +199,8 @@
         try:
             self.request_parser.feed_data(data)
         except httptools.HttpParserUpgrade:
-<<<<<<< HEAD
             websocket_upgrade(self)
-=======
-            self.transport.close()
->>>>>>> 3b0b850e
+            #self.transport.close()
 
     # Event hooks called back into by HttpRequestParser...
     def on_message_begin(self):
@@ -268,13 +256,9 @@
         self.body = body
 
     def on_message_complete(self):
-<<<<<<< HEAD
         if self.request_parser.should_upgrade():
             return
-        self.body_queue({
-=======
         self.parsing_request.put_message({
->>>>>>> 3b0b850e
             'type': 'http.request',
             'body': self.body
         })
