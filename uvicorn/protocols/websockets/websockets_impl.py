import asyncio
import http
import logging
<<<<<<< HEAD
import sys
from typing import Any, Callable, List, Optional, Sequence, Tuple, Union, cast
=======
>>>>>>> 1f558099
from urllib.parse import unquote

import websockets
from asgiref.typing import (
    ASGISendEvent,
    WebSocketAcceptEvent,
    WebSocketCloseEvent,
    WebSocketConnectEvent,
    WebSocketDisconnectEvent,
    WebSocketReceiveEvent,
    WebSocketScope,
    WebSocketSendEvent,
)
from websockets.datastructures import Headers
from websockets.exceptions import ConnectionClosed
from websockets.extensions.permessage_deflate import ServerPerMessageDeflateFactory
from websockets.legacy.server import HTTPResponse
from websockets.server import WebSocketServerProtocol
from websockets.typing import Subprotocol

from uvicorn.config import Config
from uvicorn.logging import TRACE_LOG_LEVEL
from uvicorn.protocols.utils import get_local_addr, get_remote_addr, is_ssl
from uvicorn.server import ServerState

if sys.version_info < (3, 8):
    from typing_extensions import Literal
else:
    from typing import Literal


class Server:
    closing = False

    def register(self, ws: WebSocketServerProtocol) -> None:
        pass

    def unregister(self, ws: WebSocketServerProtocol) -> None:
        pass

    def is_serving(self) -> bool:
        return not self.closing


<<<<<<< HEAD
class WebSocketProtocol(WebSocketServerProtocol):
    extra_headers: List[Tuple[str, str]]

    def __init__(
        self,
        config: Config,
        server_state: ServerState,
        on_connection_lost: Callable[..., None] = None,
        _loop: Optional[asyncio.AbstractEventLoop] = None,
    ):
=======
class WebSocketProtocol(websockets.WebSocketServerProtocol):
    def __init__(self, config, server_state, _loop=None):
>>>>>>> 1f558099
        if not config.loaded:
            config.load()

        self.config = config
        self.app = config.loaded_app
        self.loop = _loop or asyncio.get_event_loop()
        self.root_path = config.root_path

        # Shared server state
        self.connections = server_state.connections
        self.tasks = server_state.tasks

        # Connection state
        self.transport: asyncio.Transport = None  # type: ignore[assignment]
        self.server: Optional[Tuple[str, int]] = None
        self.client: Optional[Tuple[str, int]] = None
        self.scheme: Literal["wss", "ws"] = None  # type: ignore[assignment]

        # Connection events
        self.scope: WebSocketScope = None  # type: ignore[assignment]
        self.handshake_started_event = asyncio.Event()
        self.handshake_completed_event = asyncio.Event()
        self.closed_event = asyncio.Event()
        self.initial_response: Optional[HTTPResponse] = None
        self.connect_sent = False
        self.accepted_subprotocol: Optional[Subprotocol] = None
        self.transfer_data_task: asyncio.Task = None  # type: ignore[assignment]

        self.ws_server: Server = Server()  # type: ignore[assignment]

        extensions = []
        if self.config.ws_per_message_deflate:
            extensions.append(ServerPerMessageDeflateFactory())

        super().__init__(
            ws_handler=self.ws_handler,
            ws_server=self.ws_server,  # type: ignore[arg-type]
            max_size=self.config.ws_max_size,
            ping_interval=self.config.ws_ping_interval,
            ping_timeout=self.config.ws_ping_timeout,
            extensions=extensions,
            logger=logging.getLogger("uvicorn.error"),
            extra_headers=[],
        )

    def connection_made(self, transport: asyncio.BaseTransport) -> None:
        transport = cast(asyncio.Transport, transport)
        self.connections.add(self)
        self.transport = transport
        self.server = get_local_addr(transport)
        self.client = get_remote_addr(transport)
        self.scheme = "wss" if is_ssl(transport) else "ws"

        if self.logger.isEnabledFor(TRACE_LOG_LEVEL):
            prefix = "{}:{} - ".format(*self.client) if self.client else ""
            self.logger.log(TRACE_LOG_LEVEL, "%sWebSocket connection made", prefix)

        super().connection_made(transport)

    def connection_lost(self, exc: Optional[Exception]) -> None:
        self.connections.remove(self)

        if self.logger.isEnabledFor(TRACE_LOG_LEVEL):
            prefix = "{}:{} - ".format(*self.client) if self.client else ""
            self.logger.log(TRACE_LOG_LEVEL, "%sWebSocket connection lost", prefix)

        self.handshake_completed_event.set()
        super().connection_lost(exc)
        if exc is None:
            self.transport.close()

    def shutdown(self) -> None:
        self.ws_server.closing = True
        self.transport.close()

    def on_task_complete(self, task: asyncio.Task) -> None:
        self.tasks.discard(task)

    async def process_request(
        self, path: str, headers: Headers
    ) -> Optional[HTTPResponse]:
        """
        This hook is called to determine if the websocket should return
        an HTTP response and close.

        Our behavior here is to start the ASGI application, and then wait
        for either `accept` or `close` in order to determine if we should
        close the connection.
        """
        path_portion, _, query_string = path.partition("?")

        websockets.legacy.handshake.check_request(headers)

        subprotocols = []
        for header in headers.get_all("Sec-WebSocket-Protocol"):
            subprotocols.extend([token.strip() for token in header.split(",")])

        asgi_headers = [
            (name.encode("ascii"), value.encode("ascii"))
            for name, value in headers.raw_items()
        ]

        self.scope = {  # type: ignore[typeddict-item]
            "type": "websocket",
            "asgi": {"version": self.config.asgi_version, "spec_version": "2.3"},
            "http_version": "1.1",
            "scheme": self.scheme,
            "server": self.server,
            "client": self.client,
            "root_path": self.root_path,
            "path": unquote(path_portion),
            "raw_path": path_portion.encode("ascii"),
            "query_string": query_string.encode("ascii"),
            "headers": asgi_headers,
            "subprotocols": subprotocols,
        }
        task = self.loop.create_task(self.run_asgi())
        task.add_done_callback(self.on_task_complete)
        self.tasks.add(task)
        await self.handshake_started_event.wait()
        return self.initial_response

    def process_subprotocol(
        self, headers: Headers, available_subprotocols: Optional[Sequence[Subprotocol]]
    ) -> Optional[Subprotocol]:
        """
        We override the standard 'process_subprotocol' behavior here so that
        we return whatever subprotocol is sent in the 'accept' message.
        """
        return self.accepted_subprotocol

    def send_500_response(self) -> None:
        msg = b"Internal Server Error"
        content = [
            b"HTTP/1.1 500 Internal Server Error\r\n"
            b"content-type: text/plain; charset=utf-8\r\n",
            b"content-length: " + str(len(msg)).encode("ascii") + b"\r\n",
            b"connection: close\r\n",
            b"\r\n",
            msg,
        ]
        self.transport.write(b"".join(content))
        # Allow handler task to terminate cleanly, as websockets doesn't cancel it by
        # itself (see https://github.com/encode/uvicorn/issues/920)
        self.handshake_started_event.set()

    async def ws_handler(self, protocol: WebSocketServerProtocol) -> Any:
        """
        This is the main handler function for the 'websockets' implementation
        to call into. We just wait for close then return, and instead allow
        'send' and 'receive' events to drive the flow.
        """
        self.handshake_completed_event.set()
        await self.closed_event.wait()

    async def run_asgi(self) -> None:
        """
        Wrapper around the ASGI callable, handling exceptions and unexpected
        termination states.
        """
        try:
            result = await self.app(self.scope, self.asgi_receive, self.asgi_send)
        except BaseException as exc:
            self.closed_event.set()
            msg = "Exception in ASGI application\n"
            self.logger.error(msg, exc_info=exc)
            if not self.handshake_started_event.is_set():
                self.send_500_response()
            else:
                await self.handshake_completed_event.wait()
            self.transport.close()
        else:
            self.closed_event.set()
            if not self.handshake_started_event.is_set():
                msg = "ASGI callable returned without sending handshake."
                self.logger.error(msg)
                self.send_500_response()
                self.transport.close()
            elif result is not None:
                msg = "ASGI callable should return None, but returned '%s'."
                self.logger.error(msg, result)
                await self.handshake_completed_event.wait()
                self.transport.close()

    async def asgi_send(self, message: ASGISendEvent) -> None:
        message_type = message["type"]

        if not self.handshake_started_event.is_set():
            if message_type == "websocket.accept":
                message = cast(WebSocketAcceptEvent, message)
                self.logger.info(
                    '%s - "WebSocket %s" [accepted]',
                    self.scope["client"],
                    self.scope["path"],
                )
                self.initial_response = None
                self.accepted_subprotocol = message.get(  # type: ignore[assignment]
                    "subprotocol"
                )
                if "headers" in message:
                    self.extra_headers.extend(
                        # ASGI spec requires bytes
                        # But for compatibility we need to convert it to strings
                        (name.decode("latin-1"), value.decode("latin-1"))
<<<<<<< HEAD
                        for name, value in message.get("headers", [])
=======
                        for name, value in message["headers"]
>>>>>>> 1f558099
                    )
                self.handshake_started_event.set()

            elif message_type == "websocket.close":
                message = cast(WebSocketCloseEvent, message)
                self.logger.info(
                    '%s - "WebSocket %s" 403',
                    self.scope["client"],
                    self.scope["path"],
                )
                self.initial_response = (http.HTTPStatus.FORBIDDEN, [], b"")
                self.handshake_started_event.set()
                self.closed_event.set()

            else:
                msg = (
                    "Expected ASGI message 'websocket.accept' or 'websocket.close', "
                    "but got '%s'."
                )
                raise RuntimeError(msg % message_type)

        elif not self.closed_event.is_set():
            await self.handshake_completed_event.wait()

            if message_type == "websocket.send":
                message = cast(WebSocketSendEvent, message)
                bytes_data = message.get("bytes")
                text_data = message.get("text")
                data = text_data if bytes_data is None else bytes_data
                await self.send(data)  # type: ignore[arg-type]

            elif message_type == "websocket.close":
                message = cast(WebSocketCloseEvent, message)
                code = message.get("code", 1000)
                reason = message.get("reason", "") or ""
                await self.close(code, reason)
                self.closed_event.set()

            else:
                msg = (
                    "Expected ASGI message 'websocket.send' or 'websocket.close',"
                    " but got '%s'."
                )
                raise RuntimeError(msg % message_type)

        else:
            msg = "Unexpected ASGI message '%s', after sending 'websocket.close'."
            raise RuntimeError(msg % message_type)

    async def asgi_receive(
        self,
    ) -> Union[WebSocketDisconnectEvent, WebSocketConnectEvent, WebSocketReceiveEvent]:
        if not self.connect_sent:
            self.connect_sent = True
            return {"type": "websocket.connect"}

        await self.handshake_completed_event.wait()

        if self.closed_event.is_set():
            # If client disconnected, use WebSocketServerProtocol.close_code property.
            # If the handshake failed or the app closed before handshake completion,
            # use 1006 Abnormal Closure.
            return {"type": "websocket.disconnect", "code": self.close_code or 1006}

        try:
            data = await self.recv()
        except ConnectionClosed as exc:
            self.closed_event.set()
            return {"type": "websocket.disconnect", "code": exc.code}

        msg: WebSocketReceiveEvent = {  # type: ignore[typeddict-item]
            "type": "websocket.receive"
        }

        if isinstance(data, str):
            msg["text"] = data
        else:
            msg["bytes"] = data

        return msg<|MERGE_RESOLUTION|>--- conflicted
+++ resolved
@@ -1,24 +1,12 @@
 import asyncio
 import http
 import logging
-<<<<<<< HEAD
 import sys
-from typing import Any, Callable, List, Optional, Sequence, Tuple, Union, cast
-=======
->>>>>>> 1f558099
+from typing import Any, List, Optional, Sequence, Tuple, Union, cast
 from urllib.parse import unquote
 
 import websockets
-from asgiref.typing import (
-    ASGISendEvent,
-    WebSocketAcceptEvent,
-    WebSocketCloseEvent,
-    WebSocketConnectEvent,
-    WebSocketDisconnectEvent,
-    WebSocketReceiveEvent,
-    WebSocketScope,
-    WebSocketSendEvent,
-)
+from trustme import TYPE_CHECKING
 from websockets.datastructures import Headers
 from websockets.exceptions import ConnectionClosed
 from websockets.extensions.permessage_deflate import ServerPerMessageDeflateFactory
@@ -36,6 +24,18 @@
 else:
     from typing import Literal
 
+if TYPE_CHECKING:
+    from asgiref.typing import (
+        ASGISendEvent,
+        WebSocketAcceptEvent,
+        WebSocketCloseEvent,
+        WebSocketConnectEvent,
+        WebSocketDisconnectEvent,
+        WebSocketReceiveEvent,
+        WebSocketScope,
+        WebSocketSendEvent,
+    )
+
 
 class Server:
     closing = False
@@ -50,7 +50,6 @@
         return not self.closing
 
 
-<<<<<<< HEAD
 class WebSocketProtocol(WebSocketServerProtocol):
     extra_headers: List[Tuple[str, str]]
 
@@ -58,13 +57,8 @@
         self,
         config: Config,
         server_state: ServerState,
-        on_connection_lost: Callable[..., None] = None,
         _loop: Optional[asyncio.AbstractEventLoop] = None,
     ):
-=======
-class WebSocketProtocol(websockets.WebSocketServerProtocol):
-    def __init__(self, config, server_state, _loop=None):
->>>>>>> 1f558099
         if not config.loaded:
             config.load()
 
@@ -90,7 +84,7 @@
         self.closed_event = asyncio.Event()
         self.initial_response: Optional[HTTPResponse] = None
         self.connect_sent = False
-        self.accepted_subprotocol: Optional[Subprotocol] = None
+        self.accepted_subprotocol: Optional[str] = None
         self.transfer_data_task: asyncio.Task = None  # type: ignore[assignment]
 
         self.ws_server: Server = Server()  # type: ignore[assignment]
@@ -211,7 +205,9 @@
         # itself (see https://github.com/encode/uvicorn/issues/920)
         self.handshake_started_event.set()
 
-    async def ws_handler(self, protocol: WebSocketServerProtocol) -> Any:
+    async def ws_handler(  # type: ignore[override]
+        self, protocol: WebSocketServerProtocol, path: str
+    ) -> Any:
         """
         This is the main handler function for the 'websockets' implementation
         to call into. We just wait for close then return, and instead allow
@@ -254,31 +250,25 @@
 
         if not self.handshake_started_event.is_set():
             if message_type == "websocket.accept":
-                message = cast(WebSocketAcceptEvent, message)
+                message = cast("WebSocketAcceptEvent", message)
                 self.logger.info(
                     '%s - "WebSocket %s" [accepted]',
                     self.scope["client"],
                     self.scope["path"],
                 )
                 self.initial_response = None
-                self.accepted_subprotocol = message.get(  # type: ignore[assignment]
-                    "subprotocol"
-                )
+                self.accepted_subprotocol = message.get("subprotocol")
                 if "headers" in message:
                     self.extra_headers.extend(
                         # ASGI spec requires bytes
                         # But for compatibility we need to convert it to strings
                         (name.decode("latin-1"), value.decode("latin-1"))
-<<<<<<< HEAD
-                        for name, value in message.get("headers", [])
-=======
                         for name, value in message["headers"]
->>>>>>> 1f558099
                     )
                 self.handshake_started_event.set()
 
             elif message_type == "websocket.close":
-                message = cast(WebSocketCloseEvent, message)
+                message = cast("WebSocketCloseEvent", message)
                 self.logger.info(
                     '%s - "WebSocket %s" 403',
                     self.scope["client"],
@@ -299,14 +289,14 @@
             await self.handshake_completed_event.wait()
 
             if message_type == "websocket.send":
-                message = cast(WebSocketSendEvent, message)
+                message = cast("WebSocketSendEvent", message)
                 bytes_data = message.get("bytes")
                 text_data = message.get("text")
                 data = text_data if bytes_data is None else bytes_data
                 await self.send(data)  # type: ignore[arg-type]
 
             elif message_type == "websocket.close":
-                message = cast(WebSocketCloseEvent, message)
+                message = cast("WebSocketCloseEvent", message)
                 code = message.get("code", 1000)
                 reason = message.get("reason", "") or ""
                 await self.close(code, reason)
