import asyncio
import http
import logging
import sys
from typing import TYPE_CHECKING, Any, List, Optional, Sequence, Tuple, Union, cast
from urllib.parse import unquote

import websockets
from websockets.datastructures import Headers
from websockets.exceptions import ConnectionClosed
from websockets.extensions.permessage_deflate import ServerPerMessageDeflateFactory
from websockets.legacy.server import HTTPResponse
from websockets.server import WebSocketServerProtocol
from websockets.typing import Subprotocol

from uvicorn.config import Config
from uvicorn.logging import TRACE_LOG_LEVEL
from uvicorn.protocols.utils import get_local_addr, get_remote_addr, is_ssl
from uvicorn.server import ServerState

if sys.version_info < (3, 8):
    from typing_extensions import Literal
else:
    from typing import Literal

if TYPE_CHECKING:
    from asgiref.typing import (
        ASGISendEvent,
        WebSocketConnectEvent,
        WebSocketDisconnectEvent,
        WebSocketReceiveEvent,
        WebSocketScope,
    )


class Server:
    closing = False

    def register(self, ws: WebSocketServerProtocol) -> None:
        pass

    def unregister(self, ws: WebSocketServerProtocol) -> None:
        pass

    def is_serving(self) -> bool:
        return not self.closing


class WebSocketProtocol(WebSocketServerProtocol):
    extra_headers: List[Tuple[str, str]]

    def __init__(
            self,
            config: Config,
            server_state: ServerState,
            _loop: Optional[asyncio.AbstractEventLoop] = None,
    ):
        if not config.loaded:
            config.load()

        self.config = config
        self.app = config.loaded_app
        self.loop = _loop or asyncio.get_event_loop()
        self.root_path = config.root_path

        # Shared server state
        self.connections = server_state.connections
        self.tasks = server_state.tasks
        self.default_headers = server_state.default_headers
<<<<<<< HEAD

=======
>>>>>>> d4c55c75

        # Connection state
        self.transport: asyncio.Transport = None  # type: ignore[assignment]
        self.server: Optional[Tuple[str, int]] = None
        self.client: Optional[Tuple[str, int]] = None
        self.scheme: Literal["wss", "ws"] = None  # type: ignore[assignment]

        # Connection events
        self.scope: WebSocketScope = None  # type: ignore[assignment]
        self.handshake_started_event = asyncio.Event()
        self.handshake_completed_event = asyncio.Event()
        self.closed_event = asyncio.Event()
        self.initial_response: Optional[HTTPResponse] = None
        self.connect_sent = False
        self.accepted_subprotocol: Optional[Subprotocol] = None
        self.transfer_data_task: asyncio.Task = None  # type: ignore[assignment]

        self.ws_server: Server = Server()  # type: ignore[assignment]

        extensions = []
        if self.config.ws_per_message_deflate:
            extensions.append(ServerPerMessageDeflateFactory())

        super().__init__(
            ws_handler=self.ws_handler,
            ws_server=self.ws_server,  # type: ignore[arg-type]
            max_size=self.config.ws_max_size,
            ping_interval=self.config.ws_ping_interval,
            ping_timeout=self.config.ws_ping_timeout,
            extensions=extensions,
            logger=logging.getLogger("uvicorn.error"),
            extra_headers=[],
        )

    def connection_made(  # type: ignore[override]
            self, transport: asyncio.Transport
    ) -> None:
        self.connections.add(self)
        self.transport = transport
        self.server = get_local_addr(transport)
        self.client = get_remote_addr(transport)
        self.scheme = "wss" if is_ssl(transport) else "ws"

        if self.logger.isEnabledFor(TRACE_LOG_LEVEL):
            prefix = "%s:%d - " % self.client if self.client else ""
            self.logger.log(TRACE_LOG_LEVEL, "%sWebSocket connection made", prefix)

        super().connection_made(transport)

    def connection_lost(self, exc: Optional[Exception]) -> None:
        self.connections.remove(self)

        if self.logger.isEnabledFor(TRACE_LOG_LEVEL):
            prefix = "%s:%d - " % self.client if self.client else ""
            self.logger.log(TRACE_LOG_LEVEL, "%sWebSocket connection lost", prefix)

        self.handshake_completed_event.set()
        super().connection_lost(exc)
        if exc is None:
            self.transport.close()

    def shutdown(self) -> None:
        self.ws_server.closing = True
        self.transport.close()

    def on_task_complete(self, task: asyncio.Task) -> None:
        self.tasks.discard(task)

    async def process_request(
            self, path: str, headers: Headers
    ) -> Optional[HTTPResponse]:
        """
        This hook is called to determine if the websocket should return
        an HTTP response and close.

        Our behavior here is to start the ASGI application, and then wait
        for either `accept` or `close` in order to determine if we should
        close the connection.
        """
        path_portion, _, query_string = path.partition("?")

        websockets.legacy.handshake.check_request(headers)

        subprotocols = []
        for header in headers.get_all("Sec-WebSocket-Protocol"):
            subprotocols.extend([token.strip() for token in header.split(",")])

        asgi_headers = [
            (name.encode("ascii"), value.encode("ascii"))
            for name, value in headers.raw_items()
        ]

        self.scope = {  # type: ignore[typeddict-item]
            "type": "websocket",
            "asgi": {"version": self.config.asgi_version, "spec_version": "2.3"},
            "http_version": "1.1",
            "scheme": self.scheme,
            "server": self.server,
            "client": self.client,
            "root_path": self.root_path,
            "path": unquote(path_portion),
            "raw_path": path_portion.encode("ascii"),
            "query_string": query_string.encode("ascii"),
            "headers": asgi_headers,
            "subprotocols": subprotocols,
        }
        task = self.loop.create_task(self.run_asgi())
        task.add_done_callback(self.on_task_complete)
        self.tasks.add(task)
        await self.handshake_started_event.wait()
        return self.initial_response

    def process_subprotocol(
            self, headers: Headers, available_subprotocols: Optional[Sequence[Subprotocol]]
    ) -> Optional[Subprotocol]:
        """
        We override the standard 'process_subprotocol' behavior here so that
        we return whatever subprotocol is sent in the 'accept' message.
        """
        return self.accepted_subprotocol

    def send_500_response(self) -> None:
        msg = b"Internal Server Error"
        content = [
            b"HTTP/1.1 500 Internal Server Error\r\n"
            b"content-type: text/plain; charset=utf-8\r\n",
            b"content-length: " + str(len(msg)).encode("ascii") + b"\r\n",
            b"connection: close\r\n",
            b"\r\n",
            msg,
        ]
        self.transport.write(b"".join(content))
        # Allow handler task to terminate cleanly, as websockets doesn't cancel it by
        # itself (see https://github.com/encode/uvicorn/issues/920)
        self.handshake_started_event.set()

    async def ws_handler(  # type: ignore[override]
            self, protocol: WebSocketServerProtocol, path: str
    ) -> Any:
        """
        This is the main handler function for the 'websockets' implementation
        to call into. We just wait for close then return, and instead allow
        'send' and 'receive' events to drive the flow.
        """
        self.handshake_completed_event.set()
        await self.closed_event.wait()

    async def run_asgi(self) -> None:
        """
        Wrapper around the ASGI callable, handling exceptions and unexpected
        termination states.
        """
        try:
            result = await self.app(self.scope, self.asgi_receive, self.asgi_send)
        except BaseException as exc:
            self.closed_event.set()
            msg = "Exception in ASGI application\n"
            self.logger.error(msg, exc_info=exc)
            if not self.handshake_started_event.is_set():
                self.send_500_response()
            else:
                await self.handshake_completed_event.wait()
            self.transport.close()
        else:
            self.closed_event.set()
            if not self.handshake_started_event.is_set():
                msg = "ASGI callable returned without sending handshake."
                self.logger.error(msg)
                self.send_500_response()
                self.transport.close()
            elif result is not None:
                msg = "ASGI callable should return None, but returned '%s'."
                self.logger.error(msg, result)
                await self.handshake_completed_event.wait()
                self.transport.close()

    async def asgi_send(self, message: "ASGISendEvent") -> None:
        message_type = message["type"]

        if not self.handshake_started_event.is_set():
            if message_type == "websocket.accept":
                message = cast("WebSocketAcceptEvent", message)
                self.logger.info(
                    '%s - "WebSocket %s" [accepted]',
                    self.scope["client"],
                    self.scope["path"],
                )
                self.initial_response = None
                self.accepted_subprotocol = cast(
                    Optional[Subprotocol], message.get("subprotocol")
                )
                headers = list(message.get("headers", [])) + self.default_headers
                _added_names = []
                for name, value in headers:
                    if name.lower() in _added_names:
                        continue
                    _added_names.append(name.lower())
                    self.extra_headers.append((
                        # ASGI spec requires bytes
                        # But for compatibility we need to convert it to strings
                        name.decode("latin-1"), value.decode("latin-1"))
                    )
                self.handshake_started_event.set()

            elif message_type == "websocket.close":
                message = cast("WebSocketCloseEvent", message)
                self.logger.info(
                    '%s - "WebSocket %s" 403',
                    self.scope["client"],
                    self.scope["path"],
                )
                self.initial_response = (http.HTTPStatus.FORBIDDEN, [], b"")
                self.handshake_started_event.set()
                self.closed_event.set()

            else:
                msg = (
                    "Expected ASGI message 'websocket.accept' or 'websocket.close', "
                    "but got '%s'."
                )
                raise RuntimeError(msg % message_type)

        elif not self.closed_event.is_set():
            await self.handshake_completed_event.wait()

            if message_type == "websocket.send":
                message = cast("WebSocketSendEvent", message)
                bytes_data = message.get("bytes")
                text_data = message.get("text")
                data = text_data if bytes_data is None else bytes_data
                await self.send(data)  # type: ignore[arg-type]

            elif message_type == "websocket.close":
                message = cast("WebSocketCloseEvent", message)
                code = message.get("code", 1000)
                reason = message.get("reason", "") or ""
                await self.close(code, reason)
                self.closed_event.set()

            else:
                msg = (
                    "Expected ASGI message 'websocket.send' or 'websocket.close',"
                    " but got '%s'."
                )
                raise RuntimeError(msg % message_type)

        else:
            msg = "Unexpected ASGI message '%s', after sending 'websocket.close'."
            raise RuntimeError(msg % message_type)

    async def asgi_receive(
            self,
    ) -> Union[
        "WebSocketDisconnectEvent", "WebSocketConnectEvent", "WebSocketReceiveEvent"
    ]:
        if not self.connect_sent:
            self.connect_sent = True
            return {"type": "websocket.connect"}

        await self.handshake_completed_event.wait()

        if self.closed_event.is_set():
            # If client disconnected, use WebSocketServerProtocol.close_code property.
            # If the handshake failed or the app closed before handshake completion,
            # use 1006 Abnormal Closure.
            return {"type": "websocket.disconnect", "code": self.close_code or 1006}

        try:
            data = await self.recv()
        except ConnectionClosed as exc:
            self.closed_event.set()
            return {"type": "websocket.disconnect", "code": exc.code}

        msg: WebSocketReceiveEvent = {  # type: ignore[typeddict-item]
            "type": "websocket.receive"
        }

        if isinstance(data, str):
            msg["text"] = data
        else:
            msg["bytes"] = data

        return msg<|MERGE_RESOLUTION|>--- conflicted
+++ resolved
@@ -26,10 +26,13 @@
 if TYPE_CHECKING:
     from asgiref.typing import (
         ASGISendEvent,
+        WebSocketAcceptEvent,
+        WebSocketCloseEvent,
         WebSocketConnectEvent,
         WebSocketDisconnectEvent,
         WebSocketReceiveEvent,
         WebSocketScope,
+        WebSocketSendEvent,
     )
 
 
@@ -50,10 +53,10 @@
     extra_headers: List[Tuple[str, str]]
 
     def __init__(
-            self,
-            config: Config,
-            server_state: ServerState,
-            _loop: Optional[asyncio.AbstractEventLoop] = None,
+        self,
+        config: Config,
+        server_state: ServerState,
+        _loop: Optional[asyncio.AbstractEventLoop] = None,
     ):
         if not config.loaded:
             config.load()
@@ -67,10 +70,7 @@
         self.connections = server_state.connections
         self.tasks = server_state.tasks
         self.default_headers = server_state.default_headers
-<<<<<<< HEAD
-
-=======
->>>>>>> d4c55c75
+
 
         # Connection state
         self.transport: asyncio.Transport = None  # type: ignore[assignment]
@@ -106,7 +106,7 @@
         )
 
     def connection_made(  # type: ignore[override]
-            self, transport: asyncio.Transport
+        self, transport: asyncio.Transport
     ) -> None:
         self.connections.add(self)
         self.transport = transport
@@ -140,7 +140,7 @@
         self.tasks.discard(task)
 
     async def process_request(
-            self, path: str, headers: Headers
+        self, path: str, headers: Headers
     ) -> Optional[HTTPResponse]:
         """
         This hook is called to determine if the websocket should return
@@ -184,7 +184,7 @@
         return self.initial_response
 
     def process_subprotocol(
-            self, headers: Headers, available_subprotocols: Optional[Sequence[Subprotocol]]
+        self, headers: Headers, available_subprotocols: Optional[Sequence[Subprotocol]]
     ) -> Optional[Subprotocol]:
         """
         We override the standard 'process_subprotocol' behavior here so that
@@ -322,7 +322,7 @@
             raise RuntimeError(msg % message_type)
 
     async def asgi_receive(
-            self,
+        self,
     ) -> Union[
         "WebSocketDisconnectEvent", "WebSocketConnectEvent", "WebSocketReceiveEvent"
     ]:
