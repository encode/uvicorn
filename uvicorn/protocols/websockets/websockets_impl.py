import asyncio
import http
import logging
import sys
from typing import TYPE_CHECKING, Any, List, Optional, Sequence, Tuple, Union, cast
from urllib.parse import unquote

import websockets
from websockets.datastructures import Headers
from websockets.exceptions import ConnectionClosed
from websockets.extensions.permessage_deflate import ServerPerMessageDeflateFactory
from websockets.legacy.server import HTTPResponse
from websockets.server import WebSocketServerProtocol
from websockets.typing import Subprotocol

from uvicorn.config import Config
from uvicorn.logging import TRACE_LOG_LEVEL
<<<<<<< HEAD
from uvicorn.protocols.utils import (
    get_local_addr,
    get_path_with_query_string,
    get_remote_addr,
    is_ssl,
)
=======
from uvicorn.protocols.utils import get_local_addr, get_remote_addr, is_ssl
from uvicorn.server import ServerState

if sys.version_info < (3, 8):
    from typing_extensions import Literal
else:
    from typing import Literal

if TYPE_CHECKING:
    from asgiref.typing import (
        ASGISendEvent,
        WebSocketAcceptEvent,
        WebSocketCloseEvent,
        WebSocketConnectEvent,
        WebSocketDisconnectEvent,
        WebSocketReceiveEvent,
        WebSocketScope,
        WebSocketSendEvent,
    )
>>>>>>> f258adf9


class Server:
    closing = False

    def register(self, ws: WebSocketServerProtocol) -> None:
        pass

    def unregister(self, ws: WebSocketServerProtocol) -> None:
        pass

    def is_serving(self) -> bool:
        return not self.closing


class WebSocketProtocol(WebSocketServerProtocol):
    extra_headers: List[Tuple[str, str]]

    def __init__(
        self,
        config: Config,
        server_state: ServerState,
        _loop: Optional[asyncio.AbstractEventLoop] = None,
    ):
        if not config.loaded:
            config.load()

        self.config = config
        self.app = config.loaded_app
        self.loop = _loop or asyncio.get_event_loop()
        self.root_path = config.root_path

        # Shared server state
        self.connections = server_state.connections
        self.tasks = server_state.tasks

        # Connection state
        self.transport: asyncio.Transport = None  # type: ignore[assignment]
        self.server: Optional[Tuple[str, int]] = None
        self.client: Optional[Tuple[str, int]] = None
        self.scheme: Literal["wss", "ws"] = None  # type: ignore[assignment]

        # Connection events
        self.scope: WebSocketScope = None  # type: ignore[assignment]
        self.handshake_started_event = asyncio.Event()
        self.handshake_completed_event = asyncio.Event()
        self.closed_event = asyncio.Event()
        self.initial_response: Optional[HTTPResponse] = None
        self.connect_sent = False
        self.accepted_subprotocol: Optional[Subprotocol] = None
        self.transfer_data_task: asyncio.Task = None  # type: ignore[assignment]

        self.ws_server: Server = Server()  # type: ignore[assignment]

        extensions = []
        if self.config.ws_per_message_deflate:
            extensions.append(ServerPerMessageDeflateFactory())

        super().__init__(
            ws_handler=self.ws_handler,
            ws_server=self.ws_server,  # type: ignore[arg-type]
            max_size=self.config.ws_max_size,
            ping_interval=self.config.ws_ping_interval,
            ping_timeout=self.config.ws_ping_timeout,
            extensions=extensions,
            logger=logging.getLogger("uvicorn.error"),
            extra_headers=[],
        )

    def connection_made(  # type: ignore[override]
        self, transport: asyncio.Transport
    ) -> None:
        self.connections.add(self)
        self.transport = transport
        self.server = get_local_addr(transport)
        self.client = get_remote_addr(transport)
        self.scheme = "wss" if is_ssl(transport) else "ws"

        if self.logger.isEnabledFor(TRACE_LOG_LEVEL):
            prefix = "%s:%d - " % self.client if self.client else ""
            self.logger.log(TRACE_LOG_LEVEL, "%sWebSocket connection made", prefix)

        super().connection_made(transport)

    def connection_lost(self, exc: Optional[Exception]) -> None:
        self.connections.remove(self)

        if self.logger.isEnabledFor(TRACE_LOG_LEVEL):
            prefix = "%s:%d - " % self.client if self.client else ""
            self.logger.log(TRACE_LOG_LEVEL, "%sWebSocket connection lost", prefix)

        self.handshake_completed_event.set()
        super().connection_lost(exc)
        if exc is None:
            self.transport.close()

    def shutdown(self) -> None:
        self.ws_server.closing = True
        self.transport.close()

    def on_task_complete(self, task: asyncio.Task) -> None:
        self.tasks.discard(task)

    async def process_request(
        self, path: str, headers: Headers
    ) -> Optional[HTTPResponse]:
        """
        This hook is called to determine if the websocket should return
        an HTTP response and close.

        Our behavior here is to start the ASGI application, and then wait
        for either `accept` or `close` in order to determine if we should
        close the connection.
        """
        path_portion, _, query_string = path.partition("?")

        websockets.legacy.handshake.check_request(headers)

        subprotocols = []
        for header in headers.get_all("Sec-WebSocket-Protocol"):
            subprotocols.extend([token.strip() for token in header.split(",")])

        asgi_headers = [
            (name.encode("ascii"), value.encode("ascii"))
            for name, value in headers.raw_items()
        ]

        self.scope = {  # type: ignore[typeddict-item]
            "type": "websocket",
            "asgi": {"version": self.config.asgi_version, "spec_version": "2.3"},
            "http_version": "1.1",
            "scheme": self.scheme,
            "server": self.server,
            "client": self.client,
            "root_path": self.root_path,
            "path": unquote(path_portion),
            "raw_path": path_portion.encode("ascii"),
            "query_string": query_string.encode("ascii"),
            "headers": asgi_headers,
            "subprotocols": subprotocols,
        }
        task = self.loop.create_task(self.run_asgi())
        task.add_done_callback(self.on_task_complete)
        self.tasks.add(task)
        await self.handshake_started_event.wait()
        return self.initial_response

    def process_subprotocol(
        self, headers: Headers, available_subprotocols: Optional[Sequence[Subprotocol]]
    ) -> Optional[Subprotocol]:
        """
        We override the standard 'process_subprotocol' behavior here so that
        we return whatever subprotocol is sent in the 'accept' message.
        """
        return self.accepted_subprotocol

    def send_500_response(self) -> None:
        msg = b"Internal Server Error"
        content = [
            b"HTTP/1.1 500 Internal Server Error\r\n"
            b"content-type: text/plain; charset=utf-8\r\n",
            b"content-length: " + str(len(msg)).encode("ascii") + b"\r\n",
            b"connection: close\r\n",
            b"\r\n",
            msg,
        ]
        self.transport.write(b"".join(content))
        # Allow handler task to terminate cleanly, as websockets doesn't cancel it by
        # itself (see https://github.com/encode/uvicorn/issues/920)
        self.handshake_started_event.set()

    async def ws_handler(  # type: ignore[override]
        self, protocol: WebSocketServerProtocol, path: str
    ) -> Any:
        """
        This is the main handler function for the 'websockets' implementation
        to call into. We just wait for close then return, and instead allow
        'send' and 'receive' events to drive the flow.
        """
        self.handshake_completed_event.set()
        await self.closed_event.wait()

    async def run_asgi(self) -> None:
        """
        Wrapper around the ASGI callable, handling exceptions and unexpected
        termination states.
        """
        try:
            result = await self.app(self.scope, self.asgi_receive, self.asgi_send)
        except BaseException as exc:
            self.closed_event.set()
            msg = "Exception in ASGI application\n"
            self.logger.error(msg, exc_info=exc)
            if not self.handshake_started_event.is_set():
                self.send_500_response()
            else:
                await self.handshake_completed_event.wait()
            self.transport.close()
        else:
            self.closed_event.set()
            if not self.handshake_started_event.is_set():
                msg = "ASGI callable returned without sending handshake."
                self.logger.error(msg)
                self.send_500_response()
                self.transport.close()
            elif result is not None:
                msg = "ASGI callable should return None, but returned '%s'."
                self.logger.error(msg, result)
                await self.handshake_completed_event.wait()
                self.transport.close()

    async def asgi_send(self, message: "ASGISendEvent") -> None:
        message_type = message["type"]

        if not self.handshake_started_event.is_set():
            if message_type == "websocket.accept":
                message = cast("WebSocketAcceptEvent", message)
                self.logger.info(
                    '%s - "WebSocket %s" [accepted]',
                    self.scope["client"],
                    get_path_with_query_string(self.scope),
                )
                self.initial_response = None
                self.accepted_subprotocol = cast(
                    Optional[Subprotocol], message.get("subprotocol")
                )
                if "headers" in message:
                    self.extra_headers.extend(
                        # ASGI spec requires bytes
                        # But for compatibility we need to convert it to strings
                        (name.decode("latin-1"), value.decode("latin-1"))
                        for name, value in message["headers"]
                    )
                self.handshake_started_event.set()

            elif message_type == "websocket.close":
                message = cast("WebSocketCloseEvent", message)
                self.logger.info(
                    '%s - "WebSocket %s" 403',
                    self.scope["client"],
                    get_path_with_query_string(self.scope),
                )
                self.initial_response = (http.HTTPStatus.FORBIDDEN, [], b"")
                self.handshake_started_event.set()
                self.closed_event.set()

            else:
                msg = (
                    "Expected ASGI message 'websocket.accept' or 'websocket.close', "
                    "but got '%s'."
                )
                raise RuntimeError(msg % message_type)

        elif not self.closed_event.is_set():
            await self.handshake_completed_event.wait()

            if message_type == "websocket.send":
                message = cast("WebSocketSendEvent", message)
                bytes_data = message.get("bytes")
                text_data = message.get("text")
                data = text_data if bytes_data is None else bytes_data
                await self.send(data)  # type: ignore[arg-type]

            elif message_type == "websocket.close":
                message = cast("WebSocketCloseEvent", message)
                code = message.get("code", 1000)
                reason = message.get("reason", "") or ""
                await self.close(code, reason)
                self.closed_event.set()

            else:
                msg = (
                    "Expected ASGI message 'websocket.send' or 'websocket.close',"
                    " but got '%s'."
                )
                raise RuntimeError(msg % message_type)

        else:
            msg = "Unexpected ASGI message '%s', after sending 'websocket.close'."
            raise RuntimeError(msg % message_type)

    async def asgi_receive(
        self,
    ) -> Union[
        "WebSocketDisconnectEvent", "WebSocketConnectEvent", "WebSocketReceiveEvent"
    ]:
        if not self.connect_sent:
            self.connect_sent = True
            return {"type": "websocket.connect"}

        await self.handshake_completed_event.wait()

        if self.closed_event.is_set():
            # If client disconnected, use WebSocketServerProtocol.close_code property.
            # If the handshake failed or the app closed before handshake completion,
            # use 1006 Abnormal Closure.
            return {"type": "websocket.disconnect", "code": self.close_code or 1006}

        try:
            data = await self.recv()
        except ConnectionClosed as exc:
            self.closed_event.set()
            return {"type": "websocket.disconnect", "code": exc.code}

        msg: WebSocketReceiveEvent = {  # type: ignore[typeddict-item]
            "type": "websocket.receive"
        }

        if isinstance(data, str):
            msg["text"] = data
        else:
            msg["bytes"] = data

        return msg<|MERGE_RESOLUTION|>--- conflicted
+++ resolved
@@ -15,15 +15,12 @@
 
 from uvicorn.config import Config
 from uvicorn.logging import TRACE_LOG_LEVEL
-<<<<<<< HEAD
 from uvicorn.protocols.utils import (
     get_local_addr,
     get_path_with_query_string,
     get_remote_addr,
     is_ssl,
 )
-=======
-from uvicorn.protocols.utils import get_local_addr, get_remote_addr, is_ssl
 from uvicorn.server import ServerState
 
 if sys.version_info < (3, 8):
@@ -42,7 +39,6 @@
         WebSocketScope,
         WebSocketSendEvent,
     )
->>>>>>> f258adf9
 
 
 class Server:
