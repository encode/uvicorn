--- conflicted
+++ resolved
@@ -188,15 +188,7 @@
     def handle_text(self, event: events.TextMessage) -> None:
         self.text += event.data
         if event.message_finished:
-<<<<<<< HEAD
-            msg: WebSocketReceiveEvent = {
-                "type": "websocket.receive",
-                "text": self.text,
-            }
-            self.queue.put_nowait(msg)
-=======
             self.queue.put_nowait({"type": "websocket.receive", "text": self.text})
->>>>>>> 64d6eb70
             self.text = ""
             if not self.read_paused:
                 self.read_paused = True
@@ -206,15 +198,7 @@
         self.bytes += event.data
         # todo: we may want to guard the size of self.bytes and self.text
         if event.message_finished:
-<<<<<<< HEAD
-            msg: WebSocketReceiveEvent = {
-                "type": "websocket.receive",
-                "bytes": self.bytes,
-            }
-            self.queue.put_nowait(msg)
-=======
             self.queue.put_nowait({"type": "websocket.receive", "bytes": self.bytes})
->>>>>>> 64d6eb70
             self.bytes = b""
             if not self.read_paused:
                 self.read_paused = True
