--- conflicted
+++ resolved
@@ -9,13 +9,7 @@
 from uvicorn.config import Config
 from uvicorn.supervisors.basereload import BaseReload
 
-<<<<<<< HEAD
-if TYPE_CHECKING:  # pragma: no cover
-=======
-logger = logging.getLogger("uvicorn.error")
-
 if TYPE_CHECKING:
->>>>>>> 6286ecc3
     import os
 
     DirEntry = os.DirEntry[str]
