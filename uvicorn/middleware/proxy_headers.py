<<<<<<< HEAD
import ipaddress
from typing import List, Optional, Set, Tuple, Union, cast
=======
"""
This middleware can be used when a known proxy is fronting the application,
and is trusted to be properly setting the `X-Forwarded-Proto` and
`X-Forwarded-For` headers with the connecting client information.

Modifies the `client` and `scheme` information so that they reference
the connecting client, rather that the connecting proxy.

https://developer.mozilla.org/en-US/docs/Web/HTTP/Headers#Proxies
"""
from __future__ import annotations
>>>>>>> 4a503d84

from typing import Union, cast

from uvicorn._types import ASGI3Application, ASGIReceiveCallable, ASGISendCallable, HTTPScope, Scope, WebSocketScope


def _parse_raw_hosts(value: str) -> List[str]:
    return [item.strip() for item in value.split(",")]


class _TrustedHosts:
    """Container for trusted hosts and networks"""

    def __init__(
        self,
<<<<<<< HEAD
        trusted_hosts: Union[List[str], str],
    ) -> None:
        self.always_trust: bool = trusted_hosts == "*"

        self.trusted_literals: Set[str] = set()
        self.trusted_hosts: Set[ipaddress._BaseAddress] = set()
        self.trusted_networks: Set[ipaddress._BaseNetwork] = set()

        # Notes:
        # - We seperate hosts from literals as there are many ways to write
        #   an IPv6 Address so we need to compare by object.
        # - We don't convert IP Address to single host networks (e.g. /32 / 128) as
        #   it more efficient to do an address lookup in a set than check for
        #   membership in each network.
        # - We still allow literals as it might be possible that we receive a
        #   something that isn't an IP Address e.g. a unix socket.

        if not self.always_trust:
            if isinstance(trusted_hosts, str):
                trusted_hosts = _parse_raw_hosts(trusted_hosts)

            for host in trusted_hosts:
                # Note: because we always convert invalid IP types to literals it
                # is not possible for the user to know they provided a malformed IP
                # type - this may lead to unexpected / difficult to debug behaviour.

                if "/" in host:
                    # Looks like a network
                    try:
                        self.trusted_networks.add(ipaddress.ip_network(host))
                    except ValueError:
                        # Was not a valid IP Network
                        self.trusted_literals.add(host)
                else:
                    try:
                        self.trusted_hosts.add(ipaddress.ip_address(host))
                    except ValueError:
                        # Was not a valid IP Adress
                        self.trusted_literals.add(host)
        return

    def __contains__(self, item: Optional[str]) -> bool:
        if self.always_trust:
            return True

        if not item:
            return False

        try:
            ip = ipaddress.ip_address(item)
            if ip in self.trusted_hosts:
                return True
            return any(ip in net for net in self.trusted_networks)

        except ValueError:
            return item in self.trusted_literals

    def get_trusted_client_host(self, x_forwarded_for: str) -> Optional[str]:
        """Extract the client host from x_forwarded_for header

        In general this is the first "untrusted" host in the forwarded for list.
        """
        x_forwarded_for_hosts = _parse_raw_hosts(x_forwarded_for)

        if not x_forwarded_for_hosts:
            return None

=======
        app: ASGI3Application,
        trusted_hosts: list[str] | str = "127.0.0.1",
    ) -> None:
        self.app = app
        if isinstance(trusted_hosts, str):
            self.trusted_hosts = {item.strip() for item in trusted_hosts.split(",")}
        else:
            self.trusted_hosts = set(trusted_hosts)
        self.always_trust = "*" in self.trusted_hosts

    def get_trusted_client_host(self, x_forwarded_for_hosts: list[str]) -> str | None:
>>>>>>> 4a503d84
        if self.always_trust:
            return x_forwarded_for_hosts[0]

        # Note: each proxy appends to the header list so check it in reverse order
        for host in reversed(x_forwarded_for_hosts):
            if host not in self:
                return host

        # All hosts are trusted meaning that the client was also a trusted proxy
        # See https://github.com/encode/uvicorn/issues/1068#issuecomment-855371576
        return x_forwarded_for_hosts[0]


class ProxyHeadersMiddleware:
    """Middleware for handling known proxy headers

    This middleware can be used when a known proxy is fronting the application,
    and is trusted to be properly setting the `X-Forwarded-Proto` and
    `X-Forwarded-For` headers with the connecting client information.

    Modifies the `client` and `scheme` information so that they reference
    the connecting client, rather that the connecting proxy.

    References:
    - <https://developer.mozilla.org/en-US/docs/Web/HTTP/Headers#Proxies>
    - <https://developer.mozilla.org/en-US/docs/Web/HTTP/Headers/X-Forwarded-For>
    """

    def __init__(
        self,
        app: "ASGI3Application",
        trusted_hosts: Union[List[str], str] = "127.0.0.1",
    ) -> None:
        self.app = app
        self.trusted_hosts = _TrustedHosts(trusted_hosts)

    async def __call__(self, scope: Scope, receive: ASGIReceiveCallable, send: ASGISendCallable) -> None:
        if scope["type"] in ("http", "websocket"):
<<<<<<< HEAD
            scope = cast(Union[HTTPScope, WebSocketScope], scope)
            client_addr: Optional[Tuple[str, int]] = scope.get("client")
=======
            scope = cast(Union["HTTPScope", "WebSocketScope"], scope)
            client_addr: tuple[str, int] | None = scope.get("client")
>>>>>>> 4a503d84
            client_host = client_addr[0] if client_addr else None

            if client_host in self.trusted_hosts:
                headers = dict(scope["headers"])

                if b"x-forwarded-proto" in headers:
                    # Determine if the incoming request was http or https based on
                    # the X-Forwarded-Proto header.
                    x_forwarded_proto = headers[b"x-forwarded-proto"].decode("latin1").strip()
                    if scope["type"] == "websocket":
                        scope["scheme"] = x_forwarded_proto.replace("http", "ws")
                    else:
                        scope["scheme"] = x_forwarded_proto

                if b"x-forwarded-for" in headers:
                    x_forwarded_for = headers[b"x-forwarded-for"].decode("latin1")
<<<<<<< HEAD
                    host = self.trusted_hosts.get_trusted_client_host(x_forwarded_for)

                    if host:
                        # If the x-forwarded-for header is empty then host is None or
                        # an empty string.
                        # Only set the client if we actually got something usable.
                        # See: https://github.com/encode/uvicorn/issues/1068

                        # We've lost the connecting client's port information by now,
                        # so only include the host.
                        port = 0
                        scope["client"] = (host, port)
=======
                    x_forwarded_for_hosts = [item.strip() for item in x_forwarded_for.split(",")]
                    host = self.get_trusted_client_host(x_forwarded_for_hosts)
                    port = 0
                    scope["client"] = (host, port)  # type: ignore[arg-type]
>>>>>>> 4a503d84

        return await self.app(scope, receive, send)<|MERGE_RESOLUTION|>--- conflicted
+++ resolved
@@ -1,21 +1,7 @@
-<<<<<<< HEAD
+from __future__ import annotations
+
 import ipaddress
-from typing import List, Optional, Set, Tuple, Union, cast
-=======
-"""
-This middleware can be used when a known proxy is fronting the application,
-and is trusted to be properly setting the `X-Forwarded-Proto` and
-`X-Forwarded-For` headers with the connecting client information.
-
-Modifies the `client` and `scheme` information so that they reference
-the connecting client, rather that the connecting proxy.
-
-https://developer.mozilla.org/en-US/docs/Web/HTTP/Headers#Proxies
-"""
-from __future__ import annotations
->>>>>>> 4a503d84
-
-from typing import Union, cast
+from typing import Optional, Union, cast
 
 from uvicorn._types import ASGI3Application, ASGIReceiveCallable, ASGISendCallable, HTTPScope, Scope, WebSocketScope
 
@@ -29,14 +15,13 @@
 
     def __init__(
         self,
-<<<<<<< HEAD
-        trusted_hosts: Union[List[str], str],
+        trusted_hosts: Union[list[str], str],
     ) -> None:
         self.always_trust: bool = trusted_hosts == "*"
 
-        self.trusted_literals: Set[str] = set()
-        self.trusted_hosts: Set[ipaddress._BaseAddress] = set()
-        self.trusted_networks: Set[ipaddress._BaseNetwork] = set()
+        self.trusted_literals: set[str] = set()
+        self.trusted_hosts: set[ipaddress._BaseAddress] = set()
+        self.trusted_networks: set[ipaddress._BaseNetwork] = set()
 
         # Notes:
         # - We seperate hosts from literals as there are many ways to write
@@ -97,19 +82,6 @@
         if not x_forwarded_for_hosts:
             return None
 
-=======
-        app: ASGI3Application,
-        trusted_hosts: list[str] | str = "127.0.0.1",
-    ) -> None:
-        self.app = app
-        if isinstance(trusted_hosts, str):
-            self.trusted_hosts = {item.strip() for item in trusted_hosts.split(",")}
-        else:
-            self.trusted_hosts = set(trusted_hosts)
-        self.always_trust = "*" in self.trusted_hosts
-
-    def get_trusted_client_host(self, x_forwarded_for_hosts: list[str]) -> str | None:
->>>>>>> 4a503d84
         if self.always_trust:
             return x_forwarded_for_hosts[0]
 
@@ -140,21 +112,16 @@
 
     def __init__(
         self,
-        app: "ASGI3Application",
-        trusted_hosts: Union[List[str], str] = "127.0.0.1",
+        app: ASGI3Application,
+        trusted_hosts: list[str] | str = "127.0.0.1",
     ) -> None:
         self.app = app
         self.trusted_hosts = _TrustedHosts(trusted_hosts)
 
     async def __call__(self, scope: Scope, receive: ASGIReceiveCallable, send: ASGISendCallable) -> None:
         if scope["type"] in ("http", "websocket"):
-<<<<<<< HEAD
             scope = cast(Union[HTTPScope, WebSocketScope], scope)
-            client_addr: Optional[Tuple[str, int]] = scope.get("client")
-=======
-            scope = cast(Union["HTTPScope", "WebSocketScope"], scope)
-            client_addr: tuple[str, int] | None = scope.get("client")
->>>>>>> 4a503d84
+            client_addr: Optional[tuple[str, int]] = scope.get("client")
             client_host = client_addr[0] if client_addr else None
 
             if client_host in self.trusted_hosts:
@@ -171,7 +138,6 @@
 
                 if b"x-forwarded-for" in headers:
                     x_forwarded_for = headers[b"x-forwarded-for"].decode("latin1")
-<<<<<<< HEAD
                     host = self.trusted_hosts.get_trusted_client_host(x_forwarded_for)
 
                     if host:
@@ -184,11 +150,5 @@
                         # so only include the host.
                         port = 0
                         scope["client"] = (host, port)
-=======
-                    x_forwarded_for_hosts = [item.strip() for item in x_forwarded_for.split(",")]
-                    host = self.get_trusted_client_host(x_forwarded_for_hosts)
-                    port = 0
-                    scope["client"] = (host, port)  # type: ignore[arg-type]
->>>>>>> 4a503d84
 
         return await self.app(scope, receive, send)