import asyncio
import inspect
import json
import logging
import logging.config
import os
import socket
import ssl
import sys
from typing import List, Tuple

import click

try:
    import yaml
except ImportError:
    # If the code below that depends on yaml is exercised, it will raise a NameError.
    # Install the PyYAML package or the uvicorn[standard] optional dependencies to
    # enable this functionality.
    pass

from uvicorn.importer import ImportFromStringError, import_from_string
from uvicorn.middleware.asgi2 import ASGI2Middleware
from uvicorn.middleware.debug import DebugMiddleware
from uvicorn.middleware.message_logger import MessageLoggerMiddleware
from uvicorn.middleware.proxy_headers import ProxyHeadersMiddleware
from uvicorn.middleware.wsgi import WSGIMiddleware

TRACE_LOG_LEVEL = 5

LOG_LEVELS = {
    "critical": logging.CRITICAL,
    "error": logging.ERROR,
    "warning": logging.WARNING,
    "info": logging.INFO,
    "debug": logging.DEBUG,
    "trace": TRACE_LOG_LEVEL,
}
HTTP_PROTOCOLS = {
    "auto": "uvicorn.protocols.http.auto:AutoHTTPProtocol",
    "h11": "uvicorn.protocols.http.h11_impl:H11Protocol",
    "httptools": "uvicorn.protocols.http.httptools_impl:HttpToolsProtocol",
}
WS_PROTOCOLS = {
    "auto": "uvicorn.protocols.websockets.auto:AutoWebSocketsProtocol",
    "none": None,
    "websockets": "uvicorn.protocols.websockets.websockets_impl:WebSocketProtocol",
    "wsproto": "uvicorn.protocols.websockets.wsproto_impl:WSProtocol",
}
LIFESPAN = {
    "auto": "uvicorn.lifespan.on:LifespanOn",
    "on": "uvicorn.lifespan.on:LifespanOn",
    "off": "uvicorn.lifespan.off:LifespanOff",
}
LOOP_SETUPS = {
    "none": None,
    "auto": "uvicorn.loops.auto:auto_loop_setup",
    "asyncio": "uvicorn.loops.asyncio:asyncio_setup",
    "uvloop": "uvicorn.loops.uvloop:uvloop_setup",
}
INTERFACES = ["auto", "asgi3", "asgi2", "wsgi"]


# Fallback to 'ssl.PROTOCOL_SSLv23' in order to support Python < 3.5.3.
SSL_PROTOCOL_VERSION = getattr(ssl, "PROTOCOL_TLS", ssl.PROTOCOL_SSLv23)


LOGGING_CONFIG = {
    "version": 1,
    "disable_existing_loggers": False,
    "formatters": {
        "default": {
            "()": "uvicorn.logging.DefaultFormatter",
            "fmt": "%(levelprefix)s %(message)s",
            "use_colors": None,
        },
        "access": {
            "()": "uvicorn.logging.AccessFormatter",
            "fmt": '%(levelprefix)s %(client_addr)s - "%(request_line)s" %(status_code)s',  # noqa: E501
        },
    },
    "handlers": {
        "default": {
            "formatter": "default",
            "class": "logging.StreamHandler",
            "stream": "ext://sys.stderr",
        },
        "access": {
            "formatter": "access",
            "class": "logging.StreamHandler",
            "stream": "ext://sys.stdout",
        },
    },
    "loggers": {
        "uvicorn": {"handlers": ["default"], "level": "INFO"},
        "uvicorn.error": {"level": "INFO"},
        "uvicorn.access": {"handlers": ["access"], "level": "INFO", "propagate": False},
    },
}

logger = logging.getLogger("uvicorn.error")


def create_ssl_context(
    certfile, keyfile, password, ssl_version, cert_reqs, ca_certs, ciphers
):
    ctx = ssl.SSLContext(ssl_version)
<<<<<<< HEAD
    if password:

        def getpassword():
            return password

        ctx.load_cert_chain(certfile, keyfile, getpassword)
    else:
        ctx.load_cert_chain(certfile, keyfile)
=======
    get_password = (lambda: password) if password else None
    ctx.load_cert_chain(certfile, keyfile, get_password)
>>>>>>> d5dcf80c
    ctx.verify_mode = cert_reqs
    if ca_certs:
        ctx.load_verify_locations(ca_certs)
    if ciphers:
        ctx.set_ciphers(ciphers)
    return ctx


def _get_server_start_message(is_ipv6_message: bool = False) -> Tuple[str, str]:
    if is_ipv6_message:
        ip_repr = "%s://[%s]:%d"
    else:
        ip_repr = "%s://%s:%d"
    message = f"Uvicorn running on {ip_repr} (Press CTRL+C to quit)"
    color_message = (
        "Uvicorn running on "
        + click.style(ip_repr, bold=True)
        + " (Press CTRL+C to quit)"
    )
    return message, color_message


class Config:
    def __init__(
        self,
        app,
        host="127.0.0.1",
        port=8000,
        uds=None,
        fd=None,
        loop="auto",
        http="auto",
        ws="auto",
        lifespan="auto",
        env_file=None,
        log_config=LOGGING_CONFIG,
        log_level=None,
        access_log=True,
        use_colors=None,
        interface="auto",
        debug=False,
        reload=False,
        reload_dirs=None,
        reload_delay=None,
        workers=None,
        proxy_headers=True,
        forwarded_allow_ips=None,
        root_path="",
        limit_concurrency=None,
        limit_max_requests=None,
        backlog=2048,
        timeout_keep_alive=5,
        timeout_notify=30,
        callback_notify=None,
        ssl_keyfile=None,
        ssl_certfile=None,
<<<<<<< HEAD
        ssl_password=None,
=======
        ssl_keyfile_password=None,
>>>>>>> d5dcf80c
        ssl_version=SSL_PROTOCOL_VERSION,
        ssl_cert_reqs=ssl.CERT_NONE,
        ssl_ca_certs=None,
        ssl_ciphers="TLSv1",
        headers=None,
    ):
        self.app = app
        self.host = host
        self.port = port
        self.uds = uds
        self.fd = fd
        self.loop = loop
        self.http = http
        self.ws = ws
        self.lifespan = lifespan
        self.log_config = log_config
        self.log_level = log_level
        self.access_log = access_log
        self.use_colors = use_colors
        self.interface = interface
        self.debug = debug
        self.reload = reload
        self.reload_delay = reload_delay or 0.25
        self.workers = workers or 1
        self.proxy_headers = proxy_headers
        self.root_path = root_path
        self.limit_concurrency = limit_concurrency
        self.limit_max_requests = limit_max_requests
        self.backlog = backlog
        self.timeout_keep_alive = timeout_keep_alive
        self.timeout_notify = timeout_notify
        self.callback_notify = callback_notify
        self.ssl_keyfile = ssl_keyfile
        self.ssl_certfile = ssl_certfile
<<<<<<< HEAD
        self.ssl_password = ssl_password
=======
        self.ssl_keyfile_password = ssl_keyfile_password
>>>>>>> d5dcf80c
        self.ssl_version = ssl_version
        self.ssl_cert_reqs = ssl_cert_reqs
        self.ssl_ca_certs = ssl_ca_certs
        self.ssl_ciphers = ssl_ciphers
        self.headers = headers if headers else []  # type: List[str]
        self.encoded_headers = None  # type: List[Tuple[bytes, bytes]]

        self.loaded = False
        self.configure_logging()

        if reload_dirs is None:
            self.reload_dirs = [os.getcwd()]
        else:
            self.reload_dirs = reload_dirs

        if env_file is not None:
            from dotenv import load_dotenv

            logger.info("Loading environment from '%s'", env_file)
            load_dotenv(dotenv_path=env_file)

        if workers is None and "WEB_CONCURRENCY" in os.environ:
            self.workers = int(os.environ["WEB_CONCURRENCY"])

        if forwarded_allow_ips is None:
            self.forwarded_allow_ips = os.environ.get(
                "FORWARDED_ALLOW_IPS", "127.0.0.1"
            )
        else:
            self.forwarded_allow_ips = forwarded_allow_ips

    @property
    def asgi_version(self) -> str:
        return {"asgi2": "2.0", "asgi3": "3.0", "wsgi": "3.0"}[self.interface]

    @property
    def is_ssl(self) -> bool:
        return bool(self.ssl_keyfile or self.ssl_certfile)

    def configure_logging(self):
        logging.addLevelName(TRACE_LOG_LEVEL, "TRACE")

        if self.log_config is not None:
            if isinstance(self.log_config, dict):
                if self.use_colors in (True, False):
                    self.log_config["formatters"]["default"][
                        "use_colors"
                    ] = self.use_colors
                    self.log_config["formatters"]["access"][
                        "use_colors"
                    ] = self.use_colors
                logging.config.dictConfig(self.log_config)
            elif self.log_config.endswith(".json"):
                with open(self.log_config) as file:
                    loaded_config = json.load(file)
                    logging.config.dictConfig(loaded_config)
            elif self.log_config.endswith((".yaml", ".yml")):
                with open(self.log_config) as file:
                    loaded_config = yaml.safe_load(file)
                    logging.config.dictConfig(loaded_config)
            else:
                # See the note about fileConfig() here:
                # https://docs.python.org/3/library/logging.config.html#configuration-file-format
                logging.config.fileConfig(
                    self.log_config, disable_existing_loggers=False
                )

        if self.log_level is not None:
            if isinstance(self.log_level, str):
                log_level = LOG_LEVELS[self.log_level]
            else:
                log_level = self.log_level
            logging.getLogger("uvicorn.error").setLevel(log_level)
            logging.getLogger("uvicorn.access").setLevel(log_level)
            logging.getLogger("uvicorn.asgi").setLevel(log_level)
        if self.access_log is False:
            logging.getLogger("uvicorn.access").handlers = []
            logging.getLogger("uvicorn.access").propagate = False

    def load(self):
        assert not self.loaded

        if self.is_ssl:
            self.ssl = create_ssl_context(
                keyfile=self.ssl_keyfile,
                certfile=self.ssl_certfile,
<<<<<<< HEAD
                password=self.ssl_password,
=======
                password=self.ssl_keyfile_password,
>>>>>>> d5dcf80c
                ssl_version=self.ssl_version,
                cert_reqs=self.ssl_cert_reqs,
                ca_certs=self.ssl_ca_certs,
                ciphers=self.ssl_ciphers,
            )
        else:
            self.ssl = None

        encoded_headers = [
            (key.lower().encode("latin1"), value.encode("latin1"))
            for key, value in self.headers
        ]
        self.encoded_headers = (
            encoded_headers
            if b"server" in dict(encoded_headers)
            else [(b"server", b"uvicorn")] + encoded_headers
        )  # type: List[Tuple[bytes, bytes]]

        if isinstance(self.http, str):
            self.http_protocol_class = import_from_string(HTTP_PROTOCOLS[self.http])
        else:
            self.http_protocol_class = self.http

        if isinstance(self.ws, str):
            self.ws_protocol_class = import_from_string(WS_PROTOCOLS[self.ws])
        else:
            self.ws_protocol_class = self.ws

        self.lifespan_class = import_from_string(LIFESPAN[self.lifespan])

        try:
            self.loaded_app = import_from_string(self.app)
        except ImportFromStringError as exc:
            logger.error("Error loading ASGI app. %s" % exc)
            sys.exit(1)

        if self.interface == "auto":
            if inspect.isclass(self.loaded_app):
                use_asgi_3 = hasattr(self.loaded_app, "__await__")
            elif inspect.isfunction(self.loaded_app):
                use_asgi_3 = asyncio.iscoroutinefunction(self.loaded_app)
            else:
                call = getattr(self.loaded_app, "__call__", None)
                use_asgi_3 = asyncio.iscoroutinefunction(call)
            self.interface = "asgi3" if use_asgi_3 else "asgi2"

        if self.interface == "wsgi":
            self.loaded_app = WSGIMiddleware(self.loaded_app)
            self.ws_protocol_class = None
        elif self.interface == "asgi2":
            self.loaded_app = ASGI2Middleware(self.loaded_app)

        if self.debug:
            self.loaded_app = DebugMiddleware(self.loaded_app)
        if logger.level <= TRACE_LOG_LEVEL:
            self.loaded_app = MessageLoggerMiddleware(self.loaded_app)
        if self.proxy_headers:
            self.loaded_app = ProxyHeadersMiddleware(
                self.loaded_app, trusted_hosts=self.forwarded_allow_ips
            )

        self.loaded = True

    def setup_event_loop(self):
        loop_setup = import_from_string(LOOP_SETUPS[self.loop])
        if loop_setup is not None:
            loop_setup()

    def bind_socket(self):
        family, sockettype, proto, canonname, sockaddr = socket.getaddrinfo(
            self.host, self.port, type=socket.SOCK_STREAM
        )[0]
        sock = socket.socket(family=family, type=sockettype)
        sock.setsockopt(socket.SOL_SOCKET, socket.SO_REUSEADDR, 1)
        try:
            sock.bind((self.host, self.port))
        except OSError as exc:
            logger.error(exc)
            sys.exit(1)
        sock.set_inheritable(True)

        if family == socket.AddressFamily.AF_INET6:
            message, color_message = _get_server_start_message(is_ipv6_message=True)
        else:
            message, color_message = _get_server_start_message()
        protocol_name = "https" if self.is_ssl else "http"
        logger.info(
            message,
            protocol_name,
            self.host,
            self.port,
            extra={"color_message": color_message},
        )
        return sock

    @property
    def should_reload(self):
        return isinstance(self.app, str) and (self.debug or self.reload)<|MERGE_RESOLUTION|>--- conflicted
+++ resolved
@@ -105,19 +105,8 @@
     certfile, keyfile, password, ssl_version, cert_reqs, ca_certs, ciphers
 ):
     ctx = ssl.SSLContext(ssl_version)
-<<<<<<< HEAD
-    if password:
-
-        def getpassword():
-            return password
-
-        ctx.load_cert_chain(certfile, keyfile, getpassword)
-    else:
-        ctx.load_cert_chain(certfile, keyfile)
-=======
     get_password = (lambda: password) if password else None
     ctx.load_cert_chain(certfile, keyfile, get_password)
->>>>>>> d5dcf80c
     ctx.verify_mode = cert_reqs
     if ca_certs:
         ctx.load_verify_locations(ca_certs)
@@ -174,11 +163,7 @@
         callback_notify=None,
         ssl_keyfile=None,
         ssl_certfile=None,
-<<<<<<< HEAD
-        ssl_password=None,
-=======
         ssl_keyfile_password=None,
->>>>>>> d5dcf80c
         ssl_version=SSL_PROTOCOL_VERSION,
         ssl_cert_reqs=ssl.CERT_NONE,
         ssl_ca_certs=None,
@@ -213,11 +198,7 @@
         self.callback_notify = callback_notify
         self.ssl_keyfile = ssl_keyfile
         self.ssl_certfile = ssl_certfile
-<<<<<<< HEAD
-        self.ssl_password = ssl_password
-=======
         self.ssl_keyfile_password = ssl_keyfile_password
->>>>>>> d5dcf80c
         self.ssl_version = ssl_version
         self.ssl_cert_reqs = ssl_cert_reqs
         self.ssl_ca_certs = ssl_ca_certs
@@ -304,11 +285,7 @@
             self.ssl = create_ssl_context(
                 keyfile=self.ssl_keyfile,
                 certfile=self.ssl_certfile,
-<<<<<<< HEAD
-                password=self.ssl_password,
-=======
                 password=self.ssl_keyfile_password,
->>>>>>> d5dcf80c
                 ssl_version=self.ssl_version,
                 cert_reqs=self.ssl_cert_reqs,
                 ca_certs=self.ssl_ca_certs,
