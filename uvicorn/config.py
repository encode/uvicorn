--- conflicted
+++ resolved
@@ -238,15 +238,11 @@
                     loaded_config = yaml.safe_load(file)
                     logging.config.dictConfig(loaded_config)
             else:
-<<<<<<< HEAD
                 # See the note about fileConfig() here:
                 # https://docs.python.org/3/library/logging.config.html#configuration-file-format
-                logging.config.fileConfig(self.log_config)
-=======
                 logging.config.fileConfig(
                     self.log_config, disable_existing_loggers=False
                 )
->>>>>>> a9a46e87
 
         if self.log_level is not None:
             if isinstance(self.log_level, str):
