--- conflicted
+++ resolved
@@ -131,13 +131,9 @@
         loop="auto",
         http="auto",
         ws="auto",
-<<<<<<< HEAD
-        ws_max_size=2 ** 20,
-        ping_interval=20,
-        ping_timeout=20,
-=======
         ws_max_size=16 * 1024 * 1024,
->>>>>>> 960d4650
+        ws_ping_interval=20,
+        ws_ping_timeout=20,
         lifespan="auto",
         env_file=None,
         log_config=LOGGING_CONFIG,
@@ -178,11 +174,8 @@
         self.http = http
         self.ws = ws
         self.ws_max_size = ws_max_size
-<<<<<<< HEAD
-        self.ping_interval = ping_interval
-        self.ping_timeout = ping_timeout
-=======
->>>>>>> 960d4650
+        self.ws_ping_interval = ws_ping_interval
+        self.ws_ping_timeout = ws_ping_timeout
         self.lifespan = lifespan
         self.log_config = log_config
         self.log_level = log_level
