--- conflicted
+++ resolved
@@ -10,7 +10,7 @@
 import ssl
 import sys
 from pathlib import Path
-from typing import Any, Awaitable, Callable, Literal
+from typing import Any, Awaitable, Callable, List, Literal, Optional
 
 import click
 
@@ -104,14 +104,9 @@
     password: str | None,
     ssl_version: int,
     cert_reqs: int,
-<<<<<<< HEAD
-    ca_certs: Optional[Union[str, os.PathLike]],
-    ciphers: Optional[str],
     options: Optional[List[ssl.Options]],
-=======
     ca_certs: str | os.PathLike[str] | None,
     ciphers: str | None,
->>>>>>> f39933c8
 ) -> ssl.SSLContext:
     ctx = ssl.SSLContext(ssl_version)
     get_password = (lambda: password) if password else None
@@ -232,12 +227,8 @@
         ssl_cert_reqs: int = ssl.CERT_NONE,
         ssl_ca_certs: str | None = None,
         ssl_ciphers: str = "TLSv1",
-<<<<<<< HEAD
         ssl_options: Optional[List[ssl.Options]] = None,
-        headers: Optional[List[Tuple[str, str]]] = None,
-=======
         headers: list[tuple[str, str]] | None = None,
->>>>>>> f39933c8
         factory: bool = False,
         h11_max_incomplete_event_size: int | None = None,
     ):
@@ -281,17 +272,11 @@
         self.ssl_cert_reqs = ssl_cert_reqs
         self.ssl_ca_certs = ssl_ca_certs
         self.ssl_ciphers = ssl_ciphers
-<<<<<<< HEAD
         self.ssl_options = ssl_options
-        self.headers: List[Tuple[str, str]] = headers or []
-        self.encoded_headers: List[Tuple[bytes, bytes]] = []
-=======
         self.headers: list[tuple[str, str]] = headers or []
         self.encoded_headers: list[tuple[bytes, bytes]] = []
->>>>>>> f39933c8
         self.factory = factory
         self.h11_max_incomplete_event_size = h11_max_incomplete_event_size
-
         self.loaded = False
         self.configure_logging()
 
