--- conflicted
+++ resolved
@@ -394,8 +394,7 @@
         if loop_setup is not None:
             loop_setup()
 
-<<<<<<< HEAD
-    def bind_socket(self):
+    def bind_socket(self) -> socket.socket:
         if self.uds:
             path = self.uds
             sock = socket.socket(socket.AF_UNIX, socket.SOCK_STREAM)
@@ -406,11 +405,6 @@
             except OSError as exc:
                 logger.error(exc)
                 sys.exit(1)
-=======
-    def bind_socket(self) -> socket.socket:
-        family = socket.AF_INET
-        addr_format = "%s://%s:%d"
->>>>>>> c71de727
 
             message = "Uvicorn running on unix socket %s (Press CTRL+C to quit)"
             sock_name_format = "%s"
