--- conflicted
+++ resolved
@@ -115,10 +115,6 @@
 
 
 def create_ssl_context(
-<<<<<<< HEAD
-    certfile, keyfile, password, ssl_version, cert_reqs, ca_certs, ciphers, enable_h2
-):
-=======
     certfile: Union[str, os.PathLike],
     keyfile: Optional[Union[str, os.PathLike]],
     password: Optional[str],
@@ -126,8 +122,8 @@
     cert_reqs: int,
     ca_certs: Optional[Union[str, os.PathLike]],
     ciphers: Optional[str],
+    enable_h2: Optional[bool],
 ) -> ssl.SSLContext:
->>>>>>> b5af1049
     ctx = ssl.SSLContext(ssl_version)
     get_password = (lambda: password) if password else None
     ctx.load_cert_chain(certfile, keyfile, get_password)
