"""
Copyright (c) Django Software Foundation and individual contributors.
All rights reserved.

Redistribution and use in source and binary forms, with or without modification,
are permitted provided that the following conditions are met:

    1. Redistributions of source code must retain the above copyright notice,
       this list of conditions and the following disclaimer.

    2. Redistributions in binary form must reproduce the above copyright
       notice, this list of conditions and the following disclaimer in the
       documentation and/or other materials provided with the distribution.

    3. Neither the name of Django nor the names of its contributors may be used
       to endorse or promote products derived from this software without
       specific prior written permission.

THIS SOFTWARE IS PROVIDED BY THE COPYRIGHT HOLDERS AND CONTRIBUTORS "AS IS" AND
ANY EXPRESS OR IMPLIED WARRANTIES, INCLUDING, BUT NOT LIMITED TO, THE IMPLIED
WARRANTIES OF MERCHANTABILITY AND FITNESS FOR A PARTICULAR PURPOSE ARE
DISCLAIMED. IN NO EVENT SHALL THE COPYRIGHT OWNER OR CONTRIBUTORS BE LIABLE FOR
ANY DIRECT, INDIRECT, INCIDENTAL, SPECIAL, EXEMPLARY, OR CONSEQUENTIAL DAMAGES
(INCLUDING, BUT NOT LIMITED TO, PROCUREMENT OF SUBSTITUTE GOODS OR SERVICES;
LOSS OF USE, DATA, OR PROFITS; OR BUSINESS INTERRUPTION) HOWEVER CAUSED AND ON
ANY THEORY OF LIABILITY, WHETHER IN CONTRACT, STRICT LIABILITY, OR TORT
(INCLUDING NEGLIGENCE OR OTHERWISE) ARISING IN ANY WAY OUT OF THE USE OF THIS
SOFTWARE, EVEN IF ADVISED OF THE POSSIBILITY OF SUCH DAMAGE.
"""
from __future__ import annotations

import sys
import types
from typing import (
    Any,
    Awaitable,
    Callable,
    Iterable,
    MutableMapping,
    Optional,
    Tuple,
    Type,
    Union,
)

if sys.version_info >= (3, 8):  # pragma: py-lt-38
    from typing import Literal, Protocol, TypedDict
else:  # pragma: py-gte-38
    from typing_extensions import Literal, Protocol, TypedDict

if sys.version_info >= (3, 11):  # pragma: py-lt-311
    from typing import NotRequired
else:  # pragma: py-gte-311
    from typing_extensions import NotRequired

# WSGI
Environ = MutableMapping[str, Any]
ExcInfo = Tuple[Type[BaseException], BaseException, Optional[types.TracebackType]]
StartResponse = Callable[[str, Iterable[Tuple[str, str]], Optional[ExcInfo]], None]
WSGIApp = Callable[[Environ, StartResponse], Union[Iterable[bytes], BaseException]]


# ASGI
class ASGIVersions(TypedDict):
    spec_version: str
    version: Literal["2.0"] | Literal["3.0"]


class HTTPScope(TypedDict):
    type: Literal["http"]
    asgi: ASGIVersions
    http_version: str
    method: str
    scheme: str
    path: str
    raw_path: bytes
    query_string: bytes
    root_path: str
    headers: Iterable[tuple[bytes, bytes]]
    client: tuple[str, int] | None
    server: tuple[str, int | None] | None
    state: NotRequired[dict[str, Any]]
    extensions: NotRequired[dict[str, dict[object, object]]]


class WebSocketScope(TypedDict):
    type: Literal["websocket"]
    asgi: ASGIVersions
    http_version: str
    scheme: str
    path: str
    raw_path: bytes
    query_string: bytes
    root_path: str
    headers: Iterable[tuple[bytes, bytes]]
    client: tuple[str, int] | None
    server: tuple[str, int | None] | None
    subprotocols: Iterable[str]
    state: NotRequired[dict[str, Any]]
    extensions: NotRequired[dict[str, dict[object, object]]]


class LifespanScope(TypedDict):
    type: Literal["lifespan"]
    asgi: ASGIVersions
    state: NotRequired[dict[str, Any]]


WWWScope = Union[HTTPScope, WebSocketScope]
Scope = Union[HTTPScope, WebSocketScope, LifespanScope]


class HTTPRequestEvent(TypedDict):
    type: Literal["http.request"]
    body: bytes
    more_body: bool


class HTTPResponseDebugEvent(TypedDict):
    type: Literal["http.response.debug"]
    info: dict[str, object]


class HTTPResponseStartEvent(TypedDict):
    type: Literal["http.response.start"]
    status: int
    headers: NotRequired[Iterable[tuple[bytes, bytes]]]
    trailers: NotRequired[bool]


class HTTPResponseBodyEvent(TypedDict):
    type: Literal["http.response.body"]
    body: bytes
    more_body: NotRequired[bool]


class HTTPResponseTrailersEvent(TypedDict):
    type: Literal["http.response.trailers"]
    headers: Iterable[tuple[bytes, bytes]]
    more_trailers: bool


class HTTPServerPushEvent(TypedDict):
    type: Literal["http.response.push"]
    path: str
    headers: Iterable[tuple[bytes, bytes]]


class HTTPDisconnectEvent(TypedDict):
    type: Literal["http.disconnect"]


class WebSocketConnectEvent(TypedDict):
    type: Literal["websocket.connect"]


class WebSocketAcceptEvent(TypedDict):
    type: Literal["websocket.accept"]
    subprotocol: NotRequired[str | None]
    headers: NotRequired[Iterable[tuple[bytes, bytes]]]


class _WebSocketReceiveEventBytes(TypedDict):
    type: Literal["websocket.receive"]
    bytes: bytes
    text: NotRequired[None]


class _WebSocketReceiveEventText(TypedDict):
    type: Literal["websocket.receive"]
<<<<<<< HEAD
    bytes: NotRequired[bytes]
    text: NotRequired[str]
=======
    bytes: NotRequired[None]
    text: str
>>>>>>> 64d6eb70


WebSocketReceiveEvent = Union[_WebSocketReceiveEventBytes, _WebSocketReceiveEventText]


class _WebSocketSendEventBytes(TypedDict):
    type: Literal["websocket.send"]
    bytes: bytes
    text: NotRequired[None]


class _WebSocketSendEventText(TypedDict):
    type: Literal["websocket.send"]
    bytes: NotRequired[None]
    text: str


WebSocketSendEvent = Union[_WebSocketSendEventBytes, _WebSocketSendEventText]


class WebSocketResponseStartEvent(TypedDict):
    type: Literal["websocket.http.response.start"]
    status: int
    headers: Iterable[tuple[bytes, bytes]]


class WebSocketResponseBodyEvent(TypedDict):
    type: Literal["websocket.http.response.body"]
    body: bytes
    more_body: NotRequired[bool]


class WebSocketDisconnectEvent(TypedDict):
    type: Literal["websocket.disconnect"]
    code: int


class WebSocketCloseEvent(TypedDict):
    type: Literal["websocket.close"]
    code: NotRequired[int]
    reason: NotRequired[str | None]


class LifespanStartupEvent(TypedDict):
    type: Literal["lifespan.startup"]


class LifespanShutdownEvent(TypedDict):
    type: Literal["lifespan.shutdown"]


class LifespanStartupCompleteEvent(TypedDict):
    type: Literal["lifespan.startup.complete"]


class LifespanStartupFailedEvent(TypedDict):
    type: Literal["lifespan.startup.failed"]
    message: str


class LifespanShutdownCompleteEvent(TypedDict):
    type: Literal["lifespan.shutdown.complete"]


class LifespanShutdownFailedEvent(TypedDict):
    type: Literal["lifespan.shutdown.failed"]
    message: str


WebSocketEvent = Union[
    WebSocketReceiveEvent, WebSocketDisconnectEvent, WebSocketConnectEvent
]


ASGIReceiveEvent = Union[
    HTTPRequestEvent,
    HTTPDisconnectEvent,
    WebSocketConnectEvent,
    WebSocketReceiveEvent,
    WebSocketDisconnectEvent,
    LifespanStartupEvent,
    LifespanShutdownEvent,
]


ASGISendEvent = Union[
    HTTPResponseStartEvent,
    HTTPResponseBodyEvent,
    HTTPResponseTrailersEvent,
    HTTPServerPushEvent,
    HTTPDisconnectEvent,
    WebSocketAcceptEvent,
    WebSocketSendEvent,
    WebSocketResponseStartEvent,
    WebSocketResponseBodyEvent,
    WebSocketCloseEvent,
    LifespanStartupCompleteEvent,
    LifespanStartupFailedEvent,
    LifespanShutdownCompleteEvent,
    LifespanShutdownFailedEvent,
]


ASGIReceiveCallable = Callable[[], Awaitable[ASGIReceiveEvent]]
ASGISendCallable = Callable[[ASGISendEvent], Awaitable[None]]


class ASGI2Protocol(Protocol):
    def __init__(self, scope: Scope) -> None:
        ...  # pragma: no cover

    async def __call__(
        self, receive: ASGIReceiveCallable, send: ASGISendCallable
    ) -> None:
        ...  # pragma: no cover


ASGI2Application = Type[ASGI2Protocol]
ASGI3Application = Callable[
    [
        Scope,
        ASGIReceiveCallable,
        ASGISendCallable,
    ],
    Awaitable[None],
]
ASGIApplication = Union[ASGI2Application, ASGI3Application]<|MERGE_RESOLUTION|>--- conflicted
+++ resolved
@@ -168,13 +168,8 @@
 
 class _WebSocketReceiveEventText(TypedDict):
     type: Literal["websocket.receive"]
-<<<<<<< HEAD
-    bytes: NotRequired[bytes]
-    text: NotRequired[str]
-=======
     bytes: NotRequired[None]
     text: str
->>>>>>> 64d6eb70
 
 
 WebSocketReceiveEvent = Union[_WebSocketReceiveEventBytes, _WebSocketReceiveEventText]
