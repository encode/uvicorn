--- conflicted
+++ resolved
@@ -42,11 +42,7 @@
             ssl_kwargs = {
                 "ssl_keyfile": self.cfg.ssl_options.get("keyfile"),
                 "ssl_certfile": self.cfg.ssl_options.get("certfile"),
-<<<<<<< HEAD
-                "ssl_password": self.cfg.ssl_options.get("password"),
-=======
                 "ssl_keyfile_password": self.cfg.ssl_options.get("password"),
->>>>>>> d5dcf80c
                 "ssl_version": self.cfg.ssl_options.get("ssl_version"),
                 "ssl_cert_reqs": self.cfg.ssl_options.get("cert_reqs"),
                 "ssl_ca_certs": self.cfg.ssl_options.get("ca_certs"),
