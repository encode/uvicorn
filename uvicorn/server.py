--- conflicted
+++ resolved
@@ -33,10 +33,6 @@
         WebSocketProtocol,
         WebSocketsSansIOProtocol,
     ]
-<<<<<<< HEAD
-
-=======
->>>>>>> 64d6eb70
 
 HANDLED_SIGNALS = (
     signal.SIGINT,  # Unix signal 2. Sent by Ctrl+C.
@@ -55,15 +51,9 @@
 
     def __init__(self) -> None:
         self.total_requests = 0
-<<<<<<< HEAD
-        self.connections: Set["Protocols"] = set()
-        self.tasks: Set["asyncio.Task[None]"] = set()
-        self.default_headers: List[Tuple[bytes, bytes]] = []
-=======
         self.connections: set[Protocols] = set()
         self.tasks: set[asyncio.Task[None]] = set()
         self.default_headers: list[tuple[bytes, bytes]] = []
->>>>>>> 64d6eb70
 
 
 class Server:
