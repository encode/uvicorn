import asyncio
import logging
import os
import platform
import signal
import socket
import sys
import threading
import time
from email.utils import formatdate
from typing import List

import click

from ._handlers.http import handle_http

HANDLED_SIGNALS = (
    signal.SIGINT,  # Unix signal 2. Sent by Ctrl+C.
    signal.SIGTERM,  # Unix signal 15. Sent by `kill <pid>`.
)

logger = logging.getLogger("uvicorn.error")


class ServerState:
    """
    Shared servers state that is available between all protocol instances.
    """

    def __init__(self):
        self.total_requests = 0
        self.connections = set()
        self.tasks = set()
        self.default_headers = []


class Server:
    def __init__(self, config):
        self.config = config
        self.server_state = ServerState()

        self.started = False
        self.should_exit = False
        self.force_exit = False
        self.last_notified = 0

    def run(self, sockets=None):
        self.config.setup_event_loop()
        loop = asyncio.get_event_loop()
        loop.run_until_complete(self.serve(sockets=sockets))

    async def serve(self, sockets=None):
        process_id = os.getpid()

        config = self.config
        if not config.loaded:
            config.load()

        self.lifespan = config.lifespan_class(config)

        self.install_signal_handlers()

        message = "Started server process [%d]"
        color_message = "Started server process [" + click.style("%d", fg="cyan") + "]"
        logger.info(message, process_id, extra={"color_message": color_message})

        await self.startup(sockets=sockets)
        if self.should_exit:
            return
        await self.main_loop()
        await self.shutdown(sockets=sockets)

        message = "Finished server process [%d]"
        color_message = "Finished server process [" + click.style("%d", fg="cyan") + "]"
        logger.info(
            "Finished server process [%d]",
            process_id,
            extra={"color_message": color_message},
        )

    async def startup(self, sockets: list = None) -> None:
        await self.lifespan.startup()
        if self.lifespan.should_exit:
            self.should_exit = True
            return

        config = self.config

        async def handler(
            reader: asyncio.StreamReader, writer: asyncio.StreamWriter
        ) -> None:
            await handle_http(
                reader, writer, server_state=self.server_state, config=config
            )

        if sockets is not None:
            # Explicitly passed a list of open sockets.
            # We use this when the server is run from a Gunicorn worker.

            def _share_socket(sock: socket.SocketType) -> socket.SocketType:
                # Windows requires the socket be explicitly shared across
                # multiple workers (processes).
                from socket import fromshare  # type: ignore

                sock_data = sock.share(os.getpid())  # type: ignore
                return fromshare(sock_data)

            self.servers = []
            for sock in sockets:
                if config.workers > 1 and platform.system() == "Windows":
                    sock = _share_socket(sock)
                server = await asyncio.start_server(
                    handler, sock=sock, ssl=config.ssl, backlog=config.backlog
                )
                self.servers.append(server)
            listeners = sockets

        elif config.fd is not None:
            # Use an existing socket, from a file descriptor.
            sock = socket.fromfd(config.fd, socket.AF_UNIX, socket.SOCK_STREAM)
            server = await asyncio.start_server(
                handler, sock=sock, ssl=config.ssl, backlog=config.backlog
            )
            assert server.sockets is not None  # mypy
            listeners = server.sockets
            self.servers = [server]

        elif config.uds is not None:
            # Create a socket using UNIX domain socket.
            uds_perms = 0o666
            if os.path.exists(config.uds):
                uds_perms = os.stat(config.uds).st_mode
            server = await asyncio.start_unix_server(
                handler, path=config.uds, ssl=config.ssl, backlog=config.backlog
            )
            os.chmod(config.uds, uds_perms)
            assert server.sockets is not None  # mypy
            listeners = server.sockets
            self.servers = [server]

        else:
            # Standard case. Create a socket from a host/port pair.
            try:
                server = await asyncio.start_server(
                    handler,
                    host=config.host,
                    port=config.port,
                    ssl=config.ssl,
                    backlog=config.backlog,
                )
            except OSError as exc:
                logger.error(exc)
                await self.lifespan.shutdown()
                sys.exit(1)
<<<<<<< HEAD

            assert server.sockets is not None
=======
            assert server.sockets is not None  # mypy
            listeners = server.sockets
            self.servers = [server]

        if sockets is None:
            self._log_started_message(listeners)
        else:
            # We're most likely running multiple workers, so a message has already been
            # logged by `config.bind_socket()`.
            pass

        self.started = True

    def _log_started_message(self, listeners: List[socket.SocketType]) -> None:
        config = self.config

        if config.fd is not None:
            sock = listeners[0]
            logger.info(
                "Uvicorn running on socket %s (Press CTRL+C to quit)",
                sock.getsockname(),
            )

        elif config.uds is not None:
            logger.info(
                "Uvicorn running on unix socket %s (Press CTRL+C to quit)", config.uds
            )

        else:
            addr_format = "%s://%s:%d"
            host = "0.0.0.0" if config.host is None else config.host
            if ":" in host:
                # It's an IPv6 address.
                addr_format = "%s://[%s]:%d"
>>>>>>> 38b201fd

            port = config.port
            if port == 0:
                port = listeners[0].getsockname()[1]

            protocol_name = "https" if config.ssl else "http"
            message = f"Uvicorn running on {addr_format} (Press CTRL+C to quit)"
            color_message = (
                "Uvicorn running on "
                + click.style(addr_format, bold=True)
                + " (Press CTRL+C to quit)"
            )
            logger.info(
                message,
                protocol_name,
                host,
                port,
                extra={"color_message": color_message},
            )

    async def main_loop(self):
        counter = 0
        should_exit = await self.on_tick(counter)
        while not should_exit:
            counter += 1
            counter = counter % 864000
            await asyncio.sleep(0.1)
            should_exit = await self.on_tick(counter)

    async def on_tick(self, counter) -> bool:
        # Update the default headers, once per second.
        if counter % 10 == 0:
            current_time = time.time()
            current_date = formatdate(current_time, usegmt=True).encode()
            self.server_state.default_headers = [
                (b"date", current_date)
            ] + self.config.encoded_headers

            # Callback to `callback_notify` once every `timeout_notify` seconds.
            if self.config.callback_notify is not None:
                if current_time - self.last_notified > self.config.timeout_notify:
                    self.last_notified = current_time
                    await self.config.callback_notify()

        # Determine if we should exit.
        if self.should_exit:
            return True
        if self.config.limit_max_requests is not None:
            return self.server_state.total_requests >= self.config.limit_max_requests
        return False

    async def shutdown(self, sockets=None):
        logger.info("Shutting down")

        # Stop accepting new connections.
        for server in self.servers:
            server.close()
        for sock in sockets or []:
            sock.close()
        for server in self.servers:
            await server.wait_closed()

        # Request shutdown on all existing connections.
        for connection in list(self.server_state.connections):
            connection.shutdown()
        await asyncio.sleep(0.1)

        # Wait for existing connections to finish sending responses.
        if self.server_state.connections and not self.force_exit:
            msg = "Waiting for connections to close. (CTRL+C to force quit)"
            logger.info(msg)
            while self.server_state.connections and not self.force_exit:
                await asyncio.sleep(0.1)

        # Wait for existing tasks to complete.
        if self.server_state.tasks and not self.force_exit:
            msg = "Waiting for background tasks to complete. (CTRL+C to force quit)"
            logger.info(msg)
            while self.server_state.tasks and not self.force_exit:
                await asyncio.sleep(0.1)

        # Send the lifespan shutdown event, and wait for application shutdown.
        if not self.force_exit:
            await self.lifespan.shutdown()

    def install_signal_handlers(self) -> None:
        if threading.current_thread() is not threading.main_thread():
            # Signals can only be listened to from the main thread.
            return

        loop = asyncio.get_event_loop()

        try:
            for sig in HANDLED_SIGNALS:
                loop.add_signal_handler(sig, self.handle_exit, sig, None)
        except NotImplementedError:  # pragma: no cover
            # Windows
            for sig in HANDLED_SIGNALS:
                signal.signal(sig, self.handle_exit)

    def handle_exit(self, sig, frame):
        if self.should_exit:
            self.force_exit = True
        else:
            self.should_exit = True<|MERGE_RESOLUTION|>--- conflicted
+++ resolved
@@ -152,11 +152,8 @@
                 logger.error(exc)
                 await self.lifespan.shutdown()
                 sys.exit(1)
-<<<<<<< HEAD
 
             assert server.sockets is not None
-=======
-            assert server.sockets is not None  # mypy
             listeners = server.sockets
             self.servers = [server]
 
@@ -190,7 +187,6 @@
             if ":" in host:
                 # It's an IPv6 address.
                 addr_format = "%s://[%s]:%d"
->>>>>>> 38b201fd
 
             port = config.port
             if port == 0:
