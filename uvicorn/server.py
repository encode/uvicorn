--- conflicted
+++ resolved
@@ -9,12 +9,8 @@
 import threading
 import time
 from email.utils import formatdate
-<<<<<<< HEAD
 from multiprocessing.synchronize import Event as MEvent
-from typing import Any, Optional
-=======
-from typing import List
->>>>>>> 320fd6d9
+from typing import Any, List, Optional
 
 import click
 
@@ -183,6 +179,9 @@
             # logged by `config.bind_socket()`.
             pass
 
+        self.tasks.append(loop.create_task(raise_shutdown(self.shutdown_trigger)))
+        self.tasks.append(loop.create_task(self.loop_tick()))
+        self.tasks.extend(server.serve_forever() for server in self.servers)
         self.started = True
 
     def _log_started_message(self, listeners: List[socket.SocketType]) -> None:
@@ -225,14 +224,6 @@
                 port,
                 extra={"color_message": color_message},
             )
-<<<<<<< HEAD
-            self.servers = [server]
-        self.tasks.append(loop.create_task(raise_shutdown(self.shutdown_trigger)))
-        self.tasks.append(loop.create_task(self.loop_tick()))
-        self.tasks.extend(server.serve_forever() for server in self.servers)
-        self.started = True
-=======
->>>>>>> 320fd6d9
 
     async def main_loop(self):
         try:
