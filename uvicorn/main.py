import asyncio
import functools
import logging
import os
import platform
import signal
import socket
import ssl
import sys
import time
import typing
from email.utils import formatdate
from ipaddress import IPv4Address, IPv6Address, ip_address

import click

import uvicorn
from uvicorn.config import (
    HTTP_PROTOCOLS,
    INTERFACES,
    LIFESPAN,
    LOG_LEVELS,
    LOGGING_CONFIG,
    LOOP_SETUPS,
    SSL_PROTOCOL_VERSION,
    WS_PROTOCOLS,
    Config,
    _get_server_start_message,
)
from uvicorn.supervisors import ChangeReload, Multiprocess

LEVEL_CHOICES = click.Choice(LOG_LEVELS.keys())
HTTP_CHOICES = click.Choice(HTTP_PROTOCOLS.keys())
WS_CHOICES = click.Choice(WS_PROTOCOLS.keys())
LIFESPAN_CHOICES = click.Choice(LIFESPAN.keys())
LOOP_CHOICES = click.Choice([key for key in LOOP_SETUPS.keys() if key != "none"])
INTERFACE_CHOICES = click.Choice(INTERFACES)

HANDLED_SIGNALS = (
    signal.SIGINT,  # Unix signal 2. Sent by Ctrl+C.
    signal.SIGTERM,  # Unix signal 15. Sent by `kill <pid>`.
)

logger = logging.getLogger("uvicorn.error")


def print_version(ctx, param, value):
    if not value or ctx.resilient_parsing:
        return
    click.echo(
        "Running uvicorn %s with %s %s on %s"
        % (
            uvicorn.__version__,
            platform.python_implementation(),
            platform.python_version(),
            platform.system(),
        )
    )
    ctx.exit()


@click.command()
@click.argument("app")
@click.option(
    "--host",
    type=str,
    default="127.0.0.1",
    help="Bind socket to this host.",
    show_default=True,
)
@click.option(
    "--port",
    type=int,
    default=8000,
    help="Bind socket to this port.",
    show_default=True,
)
@click.option("--uds", type=str, default=None, help="Bind to a UNIX domain socket.")
@click.option(
    "--fd", type=int, default=None, help="Bind to socket from this file descriptor."
)
@click.option(
    "--debug", is_flag=True, default=False, help="Enable debug mode.", hidden=True
)
@click.option("--reload", is_flag=True, default=False, help="Enable auto-reload.")
@click.option(
    "--reload-dir",
    "reload_dirs",
    multiple=True,
    help="Set reload directories explicitly, instead of using the current working"
    " directory.",
)
@click.option(
    "--reload-delay",
    type=float,
    default=0.25,
    show_default=True,
    help="Delay between previous and next check if application needs to be."
    " Defaults to 0.25s.",
)
@click.option(
    "--workers",
    default=None,
    type=int,
    help="Number of worker processes. Defaults to the $WEB_CONCURRENCY environment"
    " variable if available. Not valid with --reload.",
)
@click.option(
    "--loop",
    type=LOOP_CHOICES,
    default="auto",
    help="Event loop implementation.",
    show_default=True,
)
@click.option(
    "--http",
    type=HTTP_CHOICES,
    default="auto",
    help="HTTP protocol implementation.",
    show_default=True,
)
@click.option(
    "--ws",
    type=WS_CHOICES,
    default="auto",
    help="WebSocket protocol implementation.",
    show_default=True,
)
@click.option(
    "--lifespan",
    type=LIFESPAN_CHOICES,
    default="auto",
    help="Lifespan implementation.",
    show_default=True,
)
@click.option(
    "--interface",
    type=INTERFACE_CHOICES,
    default="auto",
    help="Select ASGI3, ASGI2, or WSGI as the application interface.",
    show_default=True,
)
@click.option(
    "--env-file",
    type=click.Path(exists=True),
    default=None,
    help="Environment configuration file.",
    show_default=True,
)
@click.option(
    "--log-config",
    type=click.Path(exists=True),
    default=None,
    help="Logging configuration file.",
    show_default=True,
)
@click.option(
    "--log-level",
    type=LEVEL_CHOICES,
    default=None,
    help="Log level. [default: info]",
    show_default=True,
)
@click.option(
    "--access-log/--no-access-log",
    is_flag=True,
    default=True,
    help="Enable/Disable access log.",
)
@click.option(
    "--use-colors/--no-use-colors",
    is_flag=True,
    default=None,
    help="Enable/Disable colorized logging.",
)
@click.option(
    "--proxy-headers/--no-proxy-headers",
    is_flag=True,
    default=True,
    help="Enable/Disable X-Forwarded-Proto, X-Forwarded-For, X-Forwarded-Port to "
    "populate remote address info.",
)
@click.option(
    "--forwarded-allow-ips",
    type=str,
    default=None,
    help="Comma seperated list of IPs to trust with proxy headers. Defaults to"
    " the $FORWARDED_ALLOW_IPS environment variable if available, or '127.0.0.1'.",
)
@click.option(
    "--root-path",
    type=str,
    default="",
    help="Set the ASGI 'root_path' for applications submounted below a given URL path.",
)
@click.option(
    "--limit-concurrency",
    type=int,
    default=None,
    help="Maximum number of concurrent connections or tasks to allow, before issuing"
    " HTTP 503 responses.",
)
@click.option(
    "--backlog",
    type=int,
    default=2048,
    help="Maximum number of connections to hold in backlog",
)
@click.option(
    "--limit-max-requests",
    type=int,
    default=None,
    help="Maximum number of requests to service before terminating the process.",
)
@click.option(
    "--timeout-keep-alive",
    type=int,
    default=5,
    help="Close Keep-Alive connections if no new data is received within this timeout.",
    show_default=True,
)
@click.option(
    "--ssl-keyfile", type=str, default=None, help="SSL key file", show_default=True
)
@click.option(
    "--ssl-certfile",
    type=str,
    default=None,
    help="SSL certificate file",
    show_default=True,
)
@click.option(
<<<<<<< HEAD
    "--ssl-password", type=str, default=None, help="SSL key password", show_default=True
=======
    "--ssl-keyfile-password",
    type=str,
    default=None,
    help="SSL keyfile password",
    show_default=True,
>>>>>>> d5dcf80c
)
@click.option(
    "--ssl-version",
    type=int,
    default=SSL_PROTOCOL_VERSION,
    help="SSL version to use (see stdlib ssl module's)",
    show_default=True,
)
@click.option(
    "--ssl-cert-reqs",
    type=int,
    default=ssl.CERT_NONE,
    help="Whether client certificate is required (see stdlib ssl module's)",
    show_default=True,
)
@click.option(
    "--ssl-ca-certs",
    type=str,
    default=None,
    help="CA certificates file",
    show_default=True,
)
@click.option(
    "--ssl-ciphers",
    type=str,
    default="TLSv1",
    help="Ciphers to use (see stdlib ssl module's)",
    show_default=True,
)
@click.option(
    "--header",
    "headers",
    multiple=True,
    help="Specify custom default HTTP response headers as a Name:Value pair",
)
@click.option(
    "--version",
    is_flag=True,
    callback=print_version,
    expose_value=False,
    is_eager=True,
    help="Display the uvicorn version and exit.",
)
@click.option(
    "--app-dir",
    "app_dir",
    default=".",
    show_default=True,
    help="Look for APP in the specified directory, by adding this to the PYTHONPATH."
    " Defaults to the current working directory.",
)
def main(
    app,
    host: str,
    port: int,
    uds: str,
    fd: int,
    loop: str,
    http: str,
    ws: str,
    lifespan: str,
    interface: str,
    debug: bool,
    reload: bool,
    reload_dirs: typing.List[str],
    reload_delay: float,
    workers: int,
    env_file: str,
    log_config: str,
    log_level: str,
    access_log: bool,
    proxy_headers: bool,
    forwarded_allow_ips: str,
    root_path: str,
    limit_concurrency: int,
    backlog: int,
    limit_max_requests: int,
    timeout_keep_alive: int,
    ssl_keyfile: str,
    ssl_certfile: str,
<<<<<<< HEAD
    ssl_password: str,
=======
    ssl_keyfile_password: str,
>>>>>>> d5dcf80c
    ssl_version: int,
    ssl_cert_reqs: int,
    ssl_ca_certs: str,
    ssl_ciphers: str,
    headers: typing.List[str],
    use_colors: bool,
    app_dir: str,
):
    sys.path.insert(0, app_dir)

    kwargs = {
        "app": app,
        "host": host,
        "port": port,
        "uds": uds,
        "fd": fd,
        "loop": loop,
        "http": http,
        "ws": ws,
        "lifespan": lifespan,
        "env_file": env_file,
        "log_config": LOGGING_CONFIG if log_config is None else log_config,
        "log_level": log_level,
        "access_log": access_log,
        "interface": interface,
        "debug": debug,
        "reload": reload,
        "reload_dirs": reload_dirs if reload_dirs else None,
        "reload_delay": reload_delay,
        "workers": workers,
        "proxy_headers": proxy_headers,
        "forwarded_allow_ips": forwarded_allow_ips,
        "root_path": root_path,
        "limit_concurrency": limit_concurrency,
        "backlog": backlog,
        "limit_max_requests": limit_max_requests,
        "timeout_keep_alive": timeout_keep_alive,
        "ssl_keyfile": ssl_keyfile,
        "ssl_certfile": ssl_certfile,
<<<<<<< HEAD
        "ssl_password": ssl_password,
=======
        "ssl_keyfile_password": ssl_keyfile_password,
>>>>>>> d5dcf80c
        "ssl_version": ssl_version,
        "ssl_cert_reqs": ssl_cert_reqs,
        "ssl_ca_certs": ssl_ca_certs,
        "ssl_ciphers": ssl_ciphers,
        "headers": list([header.split(":", 1) for header in headers]),
        "use_colors": use_colors,
    }
    run(**kwargs)


def run(app, **kwargs):
    config = Config(app, **kwargs)
    server = Server(config=config)

    if (config.reload or config.workers > 1) and not isinstance(app, str):
        logger = logging.getLogger("uvicorn.error")
        logger.warning(
            "You must pass the application as an import string to enable 'reload' or "
            "'workers'."
        )
        sys.exit(1)

    if config.should_reload:
        sock = config.bind_socket()
        supervisor = ChangeReload(config, target=server.run, sockets=[sock])
        supervisor.run()
    elif config.workers > 1:
        sock = config.bind_socket()
        supervisor = Multiprocess(config, target=server.run, sockets=[sock])
        supervisor.run()
    else:
        server.run()


class ServerState:
    """
    Shared servers state that is available between all protocol instances.
    """

    def __init__(self):
        self.total_requests = 0
        self.connections = set()
        self.tasks = set()
        self.default_headers = []


class Server:
    def __init__(self, config):
        self.config = config
        self.server_state = ServerState()

        self.started = False
        self.should_exit = False
        self.force_exit = False
        self.last_notified = 0

    def run(self, sockets=None):
        self.config.setup_event_loop()
        loop = asyncio.get_event_loop()
        loop.run_until_complete(self.serve(sockets=sockets))

    async def serve(self, sockets=None):
        process_id = os.getpid()

        config = self.config
        if not config.loaded:
            config.load()

        self.lifespan = config.lifespan_class(config)

        self.install_signal_handlers()

        message = "Started server process [%d]"
        color_message = "Started server process [" + click.style("%d", fg="cyan") + "]"
        logger.info(message, process_id, extra={"color_message": color_message})

        await self.startup(sockets=sockets)
        if self.should_exit:
            return
        await self.main_loop()
        await self.shutdown(sockets=sockets)

        message = "Finished server process [%d]"
        color_message = "Finished server process [" + click.style("%d", fg="cyan") + "]"
        logger.info(
            "Finished server process [%d]",
            process_id,
            extra={"color_message": color_message},
        )

    async def startup(self, sockets=None):
        await self.lifespan.startup()
        if self.lifespan.should_exit:
            self.should_exit = True
            return

        config = self.config

        create_protocol = functools.partial(
            config.http_protocol_class, config=config, server_state=self.server_state
        )

        loop = asyncio.get_event_loop()

        if sockets is not None:
            # Explicitly passed a list of open sockets.
            # We use this when the server is run from a Gunicorn worker.

            def _share_socket(sock: socket) -> socket:
                # Windows requires the socket be explicitly shared across
                # multiple workers (processes).
                from socket import fromshare  # type: ignore

                sock_data = sock.share(os.getpid())  # type: ignore
                return fromshare(sock_data)

            self.servers = []
            for sock in sockets:
                if config.workers > 1 and platform.system() == "Windows":
                    sock = _share_socket(sock)
                server = await loop.create_server(
                    create_protocol, sock=sock, ssl=config.ssl, backlog=config.backlog
                )
                self.servers.append(server)

        elif config.fd is not None:
            # Use an existing socket, from a file descriptor.
            sock = socket.fromfd(config.fd, socket.AF_UNIX, socket.SOCK_STREAM)
            server = await loop.create_server(
                create_protocol, sock=sock, ssl=config.ssl, backlog=config.backlog
            )
            message = "Uvicorn running on socket %s (Press CTRL+C to quit)"
            logger.info(message % str(sock.getsockname()))
            self.servers = [server]

        elif config.uds is not None:
            # Create a socket using UNIX domain socket.
            uds_perms = 0o666
            if os.path.exists(config.uds):
                uds_perms = os.stat(config.uds).st_mode
            server = await loop.create_unix_server(
                create_protocol, path=config.uds, ssl=config.ssl, backlog=config.backlog
            )
            os.chmod(config.uds, uds_perms)
            message = "Uvicorn running on unix socket %s (Press CTRL+C to quit)"
            logger.info(message % config.uds)
            self.servers = [server]

        else:
            # Standard case. Create a socket from a host/port pair.
            try:
                server = await loop.create_server(
                    create_protocol,
                    host=config.host,
                    port=config.port,
                    ssl=config.ssl,
                    backlog=config.backlog,
                )
            except OSError as exc:
                logger.error(exc)
                await self.lifespan.shutdown()
                sys.exit(1)
            port = config.port
            if port == 0:
                port = server.sockets[0].getsockname()[1]
            protocol_name = "https" if config.ssl else "http"
            try:
                addr = ip_address(config.host)
                if isinstance(addr, IPv6Address):
                    message, color_message = _get_server_start_message(
                        is_ipv6_message=True
                    )
                elif isinstance(addr, IPv4Address):
                    message, color_message = _get_server_start_message()
            except ValueError:
                message, color_message = _get_server_start_message()

            logger.info(
                message,
                protocol_name,
                config.host,
                port,
                extra={"color_message": color_message},
            )
            self.servers = [server]

        self.started = True

    async def main_loop(self):
        counter = 0
        should_exit = await self.on_tick(counter)
        while not should_exit:
            counter += 1
            counter = counter % 864000
            await asyncio.sleep(0.1)
            should_exit = await self.on_tick(counter)

    async def on_tick(self, counter) -> bool:
        # Update the default headers, once per second.
        if counter % 10 == 0:
            current_time = time.time()
            current_date = formatdate(current_time, usegmt=True).encode()
            self.server_state.default_headers = [
                (b"date", current_date)
            ] + self.config.encoded_headers

            # Callback to `callback_notify` once every `timeout_notify` seconds.
            if self.config.callback_notify is not None:
                if current_time - self.last_notified > self.config.timeout_notify:
                    self.last_notified = current_time
                    await self.config.callback_notify()

        # Determine if we should exit.
        if self.should_exit:
            return True
        if self.config.limit_max_requests is not None:
            return self.server_state.total_requests >= self.config.limit_max_requests
        return False

    async def shutdown(self, sockets=None):
        logger.info("Shutting down")

        # Stop accepting new connections.
        for server in self.servers:
            server.close()
        for sock in sockets or []:
            sock.close()
        for server in self.servers:
            await server.wait_closed()

        # Request shutdown on all existing connections.
        for connection in list(self.server_state.connections):
            connection.shutdown()
        await asyncio.sleep(0.1)

        # Wait for existing connections to finish sending responses.
        if self.server_state.connections and not self.force_exit:
            msg = "Waiting for connections to close. (CTRL+C to force quit)"
            logger.info(msg)
            while self.server_state.connections and not self.force_exit:
                await asyncio.sleep(0.1)

        # Wait for existing tasks to complete.
        if self.server_state.tasks and not self.force_exit:
            msg = "Waiting for background tasks to complete. (CTRL+C to force quit)"
            logger.info(msg)
            while self.server_state.tasks and not self.force_exit:
                await asyncio.sleep(0.1)

        # Send the lifespan shutdown event, and wait for application shutdown.
        if not self.force_exit:
            await self.lifespan.shutdown()

    def install_signal_handlers(self):
        loop = asyncio.get_event_loop()

        try:
            for sig in HANDLED_SIGNALS:
                loop.add_signal_handler(sig, self.handle_exit, sig, None)
        except NotImplementedError:
            # Windows
            for sig in HANDLED_SIGNALS:
                signal.signal(sig, self.handle_exit)

    def handle_exit(self, sig, frame):
        if self.should_exit:
            self.force_exit = True
        else:
            self.should_exit = True


if __name__ == "__main__":
    main()<|MERGE_RESOLUTION|>--- conflicted
+++ resolved
@@ -230,15 +230,11 @@
     show_default=True,
 )
 @click.option(
-<<<<<<< HEAD
-    "--ssl-password", type=str, default=None, help="SSL key password", show_default=True
-=======
     "--ssl-keyfile-password",
     type=str,
     default=None,
     help="SSL keyfile password",
     show_default=True,
->>>>>>> d5dcf80c
 )
 @click.option(
     "--ssl-version",
@@ -319,11 +315,7 @@
     timeout_keep_alive: int,
     ssl_keyfile: str,
     ssl_certfile: str,
-<<<<<<< HEAD
-    ssl_password: str,
-=======
     ssl_keyfile_password: str,
->>>>>>> d5dcf80c
     ssl_version: int,
     ssl_cert_reqs: int,
     ssl_ca_certs: str,
@@ -363,11 +355,7 @@
         "timeout_keep_alive": timeout_keep_alive,
         "ssl_keyfile": ssl_keyfile,
         "ssl_certfile": ssl_certfile,
-<<<<<<< HEAD
-        "ssl_password": ssl_password,
-=======
         "ssl_keyfile_password": ssl_keyfile_password,
->>>>>>> d5dcf80c
         "ssl_version": ssl_version,
         "ssl_cert_reqs": ssl_cert_reqs,
         "ssl_ca_certs": ssl_ca_certs,
