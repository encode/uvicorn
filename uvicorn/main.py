import logging
import os
import platform
import ssl
import sys
import typing

import click
from h11._connection import DEFAULT_MAX_INCOMPLETE_EVENT_SIZE

import uvicorn
from uvicorn.config import (
    HTTP_PROTOCOLS,
    INTERFACES,
    LIFESPAN,
    LOG_LEVELS,
    LOGGING_CONFIG,
    LOOP_SETUPS,
    SSL_PROTOCOL_VERSION,
    WS_PROTOCOLS,
    Config,
    HTTPProtocolType,
    InterfaceType,
    LifespanType,
    LoopSetupType,
    WSProtocolType,
)
from uvicorn.server import Server, ServerState  # noqa: F401  # Used to be defined here.
from uvicorn.supervisors import ChangeReload, Multiprocess

if typing.TYPE_CHECKING:
    from asgiref.typing import ASGIApplication

LEVEL_CHOICES = click.Choice(list(LOG_LEVELS.keys()))
HTTP_CHOICES = click.Choice(list(HTTP_PROTOCOLS.keys()))
WS_CHOICES = click.Choice(list(WS_PROTOCOLS.keys()))
LIFESPAN_CHOICES = click.Choice(list(LIFESPAN.keys()))
LOOP_CHOICES = click.Choice([key for key in LOOP_SETUPS.keys() if key != "none"])
INTERFACE_CHOICES = click.Choice(INTERFACES)

STARTUP_FAILURE = 3

logger = logging.getLogger("uvicorn.error")


def print_version(ctx: click.Context, param: click.Parameter, value: bool) -> None:
    if not value or ctx.resilient_parsing:
        return
    click.echo(
        "Running uvicorn %s with %s %s on %s"
        % (
            uvicorn.__version__,
            platform.python_implementation(),
            platform.python_version(),
            platform.system(),
        )
    )
    ctx.exit()


@click.command(context_settings={"auto_envvar_prefix": "UVICORN"})
@click.argument("app")
@click.option(
    "--host",
    type=str,
    default="127.0.0.1",
    help="Bind socket to this host.",
    show_default=True,
)
@click.option(
    "--port",
    type=int,
    default=8000,
    help="Bind socket to this port.",
    show_default=True,
)
@click.option("--uds", type=str, default=None, help="Bind to a UNIX domain socket.")
@click.option(
    "--fd", type=int, default=None, help="Bind to socket from this file descriptor."
)
@click.option(
    "--debug", is_flag=True, default=False, help="Enable debug mode.", hidden=True
)
@click.option("--reload", is_flag=True, default=False, help="Enable auto-reload.")
@click.option(
    "--reload-dir",
    "reload_dirs",
    multiple=True,
    help="Set reload directories explicitly, instead of using the current working"
    " directory.",
    type=click.Path(exists=True),
)
@click.option(
    "--reload-include",
    "reload_includes",
    multiple=True,
    help="Set glob patterns to include while watching for files. Includes '*.py' "
    "by default; these defaults can be overridden with `--reload-exclude`. "
    "This option has no effect unless watchfiles is installed.",
)
@click.option(
    "--reload-exclude",
    "reload_excludes",
    multiple=True,
    help="Set glob patterns to exclude while watching for files. Includes "
    "'.*, .py[cod], .sw.*, ~*' by default; these defaults can be overridden "
    "with `--reload-include`. This option has no effect unless watchfiles is "
    "installed.",
)
@click.option(
    "--reload-delay",
    type=float,
    default=0.25,
    show_default=True,
    help="Delay between previous and next check if application needs to be."
    " Defaults to 0.25s.",
)
@click.option(
    "--workers",
    default=None,
    type=int,
    help="Number of worker processes. Defaults to the $WEB_CONCURRENCY environment"
    " variable if available, or 1. Not valid with --reload.",
)
@click.option(
    "--loop",
    type=LOOP_CHOICES,
    default="auto",
    help="Event loop implementation.",
    show_default=True,
)
@click.option(
    "--http",
    type=HTTP_CHOICES,
    default="auto",
    help="HTTP protocol implementation.",
    show_default=True,
)
@click.option(
    "--ws",
    type=WS_CHOICES,
    default="auto",
    help="WebSocket protocol implementation.",
    show_default=True,
)
@click.option(
    "--ws-max-size",
    type=int,
    default=16777216,
    help="WebSocket max size message in bytes",
    show_default=True,
)
@click.option(
    "--ws-ping-interval",
    type=float,
    default=20.0,
    help="WebSocket ping interval",
    show_default=True,
)
@click.option(
    "--ws-ping-timeout",
    type=float,
    default=20.0,
    help="WebSocket ping timeout",
    show_default=True,
)
@click.option(
    "--ws-per-message-deflate",
    type=bool,
    default=True,
    help="WebSocket per-message-deflate compression",
    show_default=True,
)
@click.option(
    "--lifespan",
    type=LIFESPAN_CHOICES,
    default="auto",
    help="Lifespan implementation.",
    show_default=True,
)
@click.option(
    "--interface",
    type=INTERFACE_CHOICES,
    default="auto",
    help="Select ASGI3, ASGI2, or WSGI as the application interface.",
    show_default=True,
)
@click.option(
    "--env-file",
    type=click.Path(exists=True),
    default=None,
    help="Environment configuration file.",
    show_default=True,
)
@click.option(
    "--log-config",
    type=click.Path(exists=True),
    default=None,
    help="Logging configuration file. Supported formats: .ini, .json, .yaml.",
    show_default=True,
)
@click.option(
    "--log-level",
    type=LEVEL_CHOICES,
    default=None,
    help="Log level. [default: info]",
    show_default=True,
)
@click.option(
    "--access-log/--no-access-log",
    is_flag=True,
    default=True,
    help="Enable/Disable access log.",
)
@click.option(
    "--use-colors/--no-use-colors",
    is_flag=True,
    default=None,
    help="Enable/Disable colorized logging.",
)
@click.option(
    "--proxy-headers/--no-proxy-headers",
    is_flag=True,
    default=True,
    help="Enable/Disable X-Forwarded-Proto, X-Forwarded-For, X-Forwarded-Port to "
    "populate remote address info.",
)
@click.option(
    "--server-header/--no-server-header",
    is_flag=True,
    default=True,
    help="Enable/Disable default Server header.",
)
@click.option(
    "--date-header/--no-date-header",
    is_flag=True,
    default=True,
    help="Enable/Disable default Date header.",
)
@click.option(
    "--forwarded-allow-ips",
    type=str,
    default=None,
    help="Comma separated list of IPs to trust with proxy headers. Defaults to"
    " the $FORWARDED_ALLOW_IPS environment variable if available, or '127.0.0.1'.",
)
@click.option(
    "--root-path",
    type=str,
    default="",
    help="Set the ASGI 'root_path' for applications submounted below a given URL path.",
)
@click.option(
    "--limit-concurrency",
    type=int,
    default=None,
    help="Maximum number of concurrent connections or tasks to allow, before issuing"
    " HTTP 503 responses.",
)
@click.option(
    "--backlog",
    type=int,
    default=2048,
    help="Maximum number of connections to hold in backlog",
)
@click.option(
    "--limit-max-requests",
    type=int,
    default=None,
    help="Maximum number of requests to service before terminating the process.",
)
@click.option(
    "--timeout-keep-alive",
    type=int,
    default=5,
    help="Close Keep-Alive connections if no new data is received within this timeout.",
    show_default=True,
)
@click.option(
    "--ssl-keyfile", type=str, default=None, help="SSL key file", show_default=True
)
@click.option(
    "--ssl-certfile",
    type=str,
    default=None,
    help="SSL certificate file",
    show_default=True,
)
@click.option(
    "--ssl-keyfile-password",
    type=str,
    default=None,
    help="SSL keyfile password",
    show_default=True,
)
@click.option(
    "--ssl-version",
    type=int,
    default=int(SSL_PROTOCOL_VERSION),
    help="SSL version to use (see stdlib ssl module's)",
    show_default=True,
)
@click.option(
    "--ssl-cert-reqs",
    type=int,
    default=int(ssl.CERT_NONE),
    help="Whether client certificate is required (see stdlib ssl module's)",
    show_default=True,
)
@click.option(
    "--ssl-ca-certs",
    type=str,
    default=None,
    help="CA certificates file",
    show_default=True,
)
@click.option(
    "--ssl-ciphers",
    type=str,
    default="TLSv1",
    help="Ciphers to use (see stdlib ssl module's)",
    show_default=True,
)
@click.option(
    "--header",
    "headers",
    multiple=True,
    help="Specify custom default HTTP response headers as a Name:Value pair",
)
@click.option(
    "--version",
    is_flag=True,
    callback=print_version,
    expose_value=False,
    is_eager=True,
    help="Display the uvicorn version and exit.",
)
@click.option(
    "--app-dir",
    default=".",
    show_default=True,
    help="Look for APP in the specified directory, by adding this to the PYTHONPATH."
    " Defaults to the current working directory.",
)
@click.option(
    "--h11-max-incomplete-event-size",
    "h11_max_incomplete_event_size",
    type=int,
    default=DEFAULT_MAX_INCOMPLETE_EVENT_SIZE,
    help="For h11, the maximum number of bytes to buffer of an incomplete event.",
)
@click.option(
    "--factory",
    is_flag=True,
    default=False,
    help="Treat APP as an application factory, i.e. a () -> <ASGI app> callable.",
    show_default=True,
)
def main(
    app: str,
    host: str,
    port: int,
    uds: str,
    fd: int,
    loop: LoopSetupType,
    http: HTTPProtocolType,
    ws: WSProtocolType,
    ws_max_size: int,
    ws_ping_interval: float,
    ws_ping_timeout: float,
    ws_per_message_deflate: bool,
    lifespan: LifespanType,
    interface: InterfaceType,
    debug: bool,
    reload: bool,
    reload_dirs: typing.List[str],
    reload_includes: typing.List[str],
    reload_excludes: typing.List[str],
    reload_delay: float,
    workers: int,
    env_file: str,
    log_config: str,
    log_level: str,
    access_log: bool,
    proxy_headers: bool,
    server_header: bool,
    date_header: bool,
    forwarded_allow_ips: str,
    root_path: str,
    limit_concurrency: int,
    backlog: int,
    limit_max_requests: int,
    timeout_keep_alive: int,
    ssl_keyfile: str,
    ssl_certfile: str,
    ssl_keyfile_password: str,
    ssl_version: int,
    ssl_cert_reqs: int,
    ssl_ca_certs: str,
    ssl_ciphers: str,
    headers: typing.List[str],
    use_colors: bool,
    app_dir: str,
    h11_max_incomplete_event_size: int,
    factory: bool,
) -> None:
    run(
        app,
        host=host,
        port=port,
        uds=uds,
        fd=fd,
        loop=loop,
        http=http,
        ws=ws,
        ws_max_size=ws_max_size,
        ws_ping_interval=ws_ping_interval,
        ws_ping_timeout=ws_ping_timeout,
        ws_per_message_deflate=ws_per_message_deflate,
        lifespan=lifespan,
        env_file=env_file,
        log_config=LOGGING_CONFIG if log_config is None else log_config,
        log_level=log_level,
        access_log=access_log,
        interface=interface,
        debug=debug,
        reload=reload,
        reload_dirs=reload_dirs if reload_dirs else None,
        reload_includes=reload_includes if reload_includes else None,
        reload_excludes=reload_excludes if reload_excludes else None,
        reload_delay=reload_delay,
        workers=workers,
        proxy_headers=proxy_headers,
        server_header=server_header,
        date_header=date_header,
        forwarded_allow_ips=forwarded_allow_ips,
        root_path=root_path,
        limit_concurrency=limit_concurrency,
        backlog=backlog,
        limit_max_requests=limit_max_requests,
        timeout_keep_alive=timeout_keep_alive,
        ssl_keyfile=ssl_keyfile,
        ssl_certfile=ssl_certfile,
        ssl_keyfile_password=ssl_keyfile_password,
        ssl_version=ssl_version,
        ssl_cert_reqs=ssl_cert_reqs,
        ssl_ca_certs=ssl_ca_certs,
        ssl_ciphers=ssl_ciphers,
        headers=[header.split(":", 1) for header in headers],  # type: ignore[misc]
        use_colors=use_colors,
        factory=factory,
        app_dir=app_dir,
        h11_max_incomplete_event_size=h11_max_incomplete_event_size,
    )


def run(
    app: typing.Union["ASGIApplication", str],
    *,
    host: str = "127.0.0.1",
    port: int = 8000,
    uds: typing.Optional[str] = None,
    fd: typing.Optional[int] = None,
    loop: LoopSetupType = "auto",
    http: HTTPProtocolType = "auto",
    ws: WSProtocolType = "auto",
    ws_max_size: int = 16777216,
    ws_ping_interval: float = 20.0,
    ws_ping_timeout: float = 20.0,
    ws_per_message_deflate: bool = True,
    lifespan: LifespanType = "auto",
    interface: InterfaceType = "auto",
    debug: bool = False,
    reload: bool = False,
    reload_dirs: typing.Optional[typing.List[str]] = None,
    reload_includes: typing.Optional[typing.List[str]] = None,
    reload_excludes: typing.Optional[typing.List[str]] = None,
    reload_delay: float = 0.25,
    workers: typing.Optional[int] = None,
    env_file: typing.Optional[str] = None,
<<<<<<< HEAD
    log_config: typing.Optional[typing.Union[typing.Dict[str, typing.Any], str]] = None,
=======
    log_config: typing.Optional[typing.Union[dict, str]] = LOGGING_CONFIG,
>>>>>>> 0954e563
    log_level: typing.Optional[str] = None,
    access_log: bool = True,
    proxy_headers: bool = True,
    server_header: bool = True,
    date_header: bool = True,
    forwarded_allow_ips: typing.Optional[str] = None,
    root_path: str = "",
    limit_concurrency: typing.Optional[int] = None,
    backlog: int = 2048,
    limit_max_requests: typing.Optional[int] = None,
    timeout_keep_alive: int = 5,
    ssl_keyfile: typing.Optional[str] = None,
    ssl_certfile: typing.Optional[str] = None,
    ssl_keyfile_password: typing.Optional[str] = None,
    ssl_version: int = int(SSL_PROTOCOL_VERSION),
    ssl_cert_reqs: int = int(ssl.CERT_NONE),
    ssl_ca_certs: typing.Optional[str] = None,
    ssl_ciphers: str = "TLSv1",
    headers: typing.Optional[typing.List[typing.Tuple[str, str]]] = None,
    use_colors: typing.Optional[bool] = None,
    app_dir: typing.Optional[str] = None,
    factory: bool = False,
    h11_max_incomplete_event_size: int = DEFAULT_MAX_INCOMPLETE_EVENT_SIZE,
) -> None:
    if app_dir is not None:
        sys.path.insert(0, app_dir)

    config = Config(
        app,
        host=host,
        port=port,
        uds=uds,
        fd=fd,
        loop=loop,
        http=http,
        ws=ws,
        ws_max_size=ws_max_size,
        ws_ping_interval=ws_ping_interval,
        ws_ping_timeout=ws_ping_timeout,
        ws_per_message_deflate=ws_per_message_deflate,
        lifespan=lifespan,
        interface=interface,
        debug=debug,
        reload=reload,
        reload_dirs=reload_dirs,
        reload_includes=reload_includes,
        reload_excludes=reload_excludes,
        reload_delay=reload_delay,
        workers=workers,
        env_file=env_file,
        log_config=log_config,
        log_level=log_level,
        access_log=access_log,
        proxy_headers=proxy_headers,
        server_header=server_header,
        date_header=date_header,
        forwarded_allow_ips=forwarded_allow_ips,
        root_path=root_path,
        limit_concurrency=limit_concurrency,
        backlog=backlog,
        limit_max_requests=limit_max_requests,
        timeout_keep_alive=timeout_keep_alive,
        ssl_keyfile=ssl_keyfile,
        ssl_certfile=ssl_certfile,
        ssl_keyfile_password=ssl_keyfile_password,
        ssl_version=ssl_version,
        ssl_cert_reqs=ssl_cert_reqs,
        ssl_ca_certs=ssl_ca_certs,
        ssl_ciphers=ssl_ciphers,
        headers=headers,
        use_colors=use_colors,
        factory=factory,
        h11_max_incomplete_event_size=h11_max_incomplete_event_size,
    )
    server = Server(config=config)

    if (config.reload or config.workers > 1) and not isinstance(app, str):
        logger = logging.getLogger("uvicorn.error")
        logger.warning(
            "You must pass the application as an import string to enable 'reload' or "
            "'workers'."
        )
        sys.exit(1)

    if config.should_reload:
        sock = config.bind_socket()
        ChangeReload(config, target=server.run, sockets=[sock]).run()
    elif config.workers > 1:
        sock = config.bind_socket()
        Multiprocess(config, target=server.run, sockets=[sock]).run()
    else:
        server.run()
    if config.uds:
        os.remove(config.uds)  # pragma: py-win32

    if not server.started and not config.should_reload and config.workers == 1:
        sys.exit(STARTUP_FAILURE)


if __name__ == "__main__":
    main()  # pragma: no cover<|MERGE_RESOLUTION|>--- conflicted
+++ resolved
@@ -478,11 +478,7 @@
     reload_delay: float = 0.25,
     workers: typing.Optional[int] = None,
     env_file: typing.Optional[str] = None,
-<<<<<<< HEAD
-    log_config: typing.Optional[typing.Union[typing.Dict[str, typing.Any], str]] = None,
-=======
-    log_config: typing.Optional[typing.Union[dict, str]] = LOGGING_CONFIG,
->>>>>>> 0954e563
+    log_config: typing.Optional[typing.Union[typing.Dict[str, typing.Any], str]] = LOGGING_CONFIG,
     log_level: typing.Optional[str] = None,
     access_log: bool = True,
     proxy_headers: bool = True,
