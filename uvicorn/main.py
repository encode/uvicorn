from __future__ import annotations

import asyncio
import logging
import os
import platform
import ssl
import sys
from typing import Any, Callable

import click

import uvicorn
from uvicorn._types import ASGIApplication
from uvicorn.config import (
    HTTP_PROTOCOLS,
    INTERFACES,
    LIFESPAN,
    LOG_LEVELS,
    LOGGING_CONFIG,
    LOOP_SETUPS,
    SSL_PROTOCOL_VERSION,
    WS_PROTOCOLS,
    Config,
    HTTPProtocolType,
    InterfaceType,
    LifespanType,
    LoopSetupType,
    WSProtocolType,
)
from uvicorn.server import Server, ServerState  # noqa: F401  # Used to be defined here.
from uvicorn.supervisors import ChangeReload, Multiprocess

LEVEL_CHOICES = click.Choice(list(LOG_LEVELS.keys()))
HTTP_CHOICES = click.Choice(list(HTTP_PROTOCOLS.keys()))
WS_CHOICES = click.Choice(list(WS_PROTOCOLS.keys()))
LIFESPAN_CHOICES = click.Choice(list(LIFESPAN.keys()))
LOOP_CHOICES = click.Choice([key for key in LOOP_SETUPS.keys() if key != "none"])
INTERFACE_CHOICES = click.Choice(INTERFACES)

STARTUP_FAILURE = 3

logger = logging.getLogger("uvicorn.error")


def print_version(ctx: click.Context, param: click.Parameter, value: bool) -> None:
    if not value or ctx.resilient_parsing:
        return
    click.echo(
        "Running uvicorn %s with %s %s on %s"
        % (
            uvicorn.__version__,
            platform.python_implementation(),
            platform.python_version(),
            platform.system(),
        )
    )
    ctx.exit()


@click.command(context_settings={"auto_envvar_prefix": "UVICORN"})
@click.argument("app", envvar="UVICORN_APP")
@click.option(
    "--host",
    type=str,
    default="127.0.0.1",
    help="Bind socket to this host.",
    show_default=True,
)
@click.option(
    "--port",
    type=int,
    default=8000,
    help="Bind socket to this port. If 0, an available port will be picked.",
    show_default=True,
)
@click.option("--uds", type=str, default=None, help="Bind to a UNIX domain socket.")
@click.option(
    "--fd", type=int, default=None, help="Bind to socket from this file descriptor."
)
@click.option("--reload", is_flag=True, default=False, help="Enable auto-reload.")
@click.option(
    "--reload-dir",
    "reload_dirs",
    multiple=True,
    help="Set reload directories explicitly, instead of using the current working"
    " directory.",
    type=click.Path(exists=True),
)
@click.option(
    "--reload-include",
    "reload_includes",
    multiple=True,
    help="Set glob patterns to include while watching for files. Includes '*.py' "
    "by default; these defaults can be overridden with `--reload-exclude`. "
    "This option has no effect unless watchfiles is installed.",
)
@click.option(
    "--reload-exclude",
    "reload_excludes",
    multiple=True,
    help="Set glob patterns to exclude while watching for files. Includes "
    "'.*, .py[cod], .sw.*, ~*' by default; these defaults can be overridden "
    "with `--reload-include`. This option has no effect unless watchfiles is "
    "installed.",
)
@click.option(
    "--reload-delay",
    type=float,
    default=0.25,
    show_default=True,
    help="Delay between previous and next check if application needs to be."
    " Defaults to 0.25s.",
)
@click.option(
    "--workers",
    default=None,
    type=int,
    help="Number of worker processes. Defaults to the $WEB_CONCURRENCY environment"
    " variable if available, or 1. Not valid with --reload.",
)
@click.option(
    "--loop",
    type=LOOP_CHOICES,
    default="auto",
    help="Event loop implementation.",
    show_default=True,
)
@click.option(
    "--http",
    type=HTTP_CHOICES,
    default="auto",
    help="HTTP protocol implementation.",
    show_default=True,
)
@click.option(
    "--ws",
    type=WS_CHOICES,
    default="auto",
    help="WebSocket protocol implementation.",
    show_default=True,
)
@click.option(
    "--ws-max-size",
    type=int,
    default=16777216,
    help="WebSocket max size message in bytes",
    show_default=True,
)
@click.option(
    "--ws-max-queue",
    type=int,
    default=32,
    help="The maximum length of the WebSocket message queue.",
    show_default=True,
)
@click.option(
    "--ws-ping-interval",
    type=float,
    default=20.0,
    help="WebSocket ping interval in seconds.",
    show_default=True,
)
@click.option(
    "--ws-ping-timeout",
    type=float,
    default=20.0,
    help="WebSocket ping timeout in seconds.",
    show_default=True,
)
@click.option(
    "--ws-per-message-deflate",
    type=bool,
    default=True,
    help="WebSocket per-message-deflate compression",
    show_default=True,
)
@click.option(
    "--lifespan",
    type=LIFESPAN_CHOICES,
    default="auto",
    help="Lifespan implementation.",
    show_default=True,
)
@click.option(
    "--interface",
    type=INTERFACE_CHOICES,
    default="auto",
    help="Select ASGI3, ASGI2, or WSGI as the application interface.",
    show_default=True,
)
@click.option(
    "--env-file",
    type=click.Path(exists=True),
    default=None,
    help="Environment configuration file.",
    show_default=True,
)
@click.option(
    "--log-config",
    type=click.Path(exists=True),
    default=None,
    help="Logging configuration file. Supported formats: .ini, .json, .yaml.",
    show_default=True,
)
@click.option(
    "--log-level",
    type=LEVEL_CHOICES,
    default=None,
    help="Log level. [default: info]",
    show_default=True,
)
@click.option(
    "--access-log/--no-access-log",
    is_flag=True,
    default=True,
    help="Enable/Disable access log.",
)
@click.option(
    "--use-colors/--no-use-colors",
    is_flag=True,
    default=None,
    help="Enable/Disable colorized logging.",
)
@click.option(
    "--proxy-headers/--no-proxy-headers",
    is_flag=True,
    default=True,
    help="Enable/Disable X-Forwarded-Proto, X-Forwarded-For, X-Forwarded-Port to "
    "populate remote address info.",
)
@click.option(
    "--server-header/--no-server-header",
    is_flag=True,
    default=True,
    help="Enable/Disable default Server header.",
)
@click.option(
    "--date-header/--no-date-header",
    is_flag=True,
    default=True,
    help="Enable/Disable default Date header.",
)
@click.option(
    "--forwarded-allow-ips",
    type=str,
    default=None,
    help="Comma separated list of IPs to trust with proxy headers. Defaults to"
    " the $FORWARDED_ALLOW_IPS environment variable if available, or '127.0.0.1'.",
)
@click.option(
    "--root-path",
    type=str,
    default="",
    help="Set the ASGI 'root_path' for applications submounted below a given URL path.",
)
@click.option(
    "--limit-concurrency",
    type=int,
    default=None,
    help="Maximum number of concurrent connections or tasks to allow, before issuing"
    " HTTP 503 responses.",
)
@click.option(
    "--backlog",
    type=int,
    default=2048,
    help="Maximum number of connections to hold in backlog",
)
@click.option(
    "--limit-max-requests",
    type=int,
    default=None,
    help="Maximum number of requests to service before terminating the process.",
)
@click.option(
    "--timeout-keep-alive",
    type=int,
    default=5,
    help="Close Keep-Alive connections if no new data is received within this timeout.",
    show_default=True,
)
@click.option(
    "--timeout-graceful-shutdown",
    type=int,
    default=None,
    help="Maximum number of seconds to wait for graceful shutdown.",
)
@click.option(
    "--ssl-keyfile", type=str, default=None, help="SSL key file", show_default=True
)
@click.option(
    "--ssl-certfile",
    type=str,
    default=None,
    help="SSL certificate file",
    show_default=True,
)
@click.option(
    "--ssl-keyfile-password",
    type=str,
    default=None,
    help="SSL keyfile password",
    show_default=True,
)
@click.option(
    "--ssl-version",
    type=int,
    default=int(SSL_PROTOCOL_VERSION),
    help="SSL version to use (see stdlib ssl module's)",
    show_default=True,
)
@click.option(
    "--ssl-cert-reqs",
    type=int,
    default=int(ssl.CERT_NONE),
    help="Whether client certificate is required (see stdlib ssl module's)",
    show_default=True,
)
@click.option(
    "--ssl-ca-certs",
    type=str,
    default=None,
    help="CA certificates file",
    show_default=True,
)
@click.option(
    "--ssl-ciphers",
    type=str,
    default="TLSv1",
    help="Ciphers to use (see stdlib ssl module's)",
    show_default=True,
)
@click.option(
    "--ssl-options",
    type=list,
    default=None,
    help="Options to set on ssl context, check for file ssl.pyi - Options",
    show_default=True,
)
@click.option(
    "--header",
    "headers",
    multiple=True,
    help="Specify custom default HTTP response headers as a Name:Value pair",
)
@click.option(
    "--version",
    is_flag=True,
    callback=print_version,
    expose_value=False,
    is_eager=True,
    help="Display the uvicorn version and exit.",
)
@click.option(
    "--app-dir",
    default="",
    show_default=True,
    help="Look for APP in the specified directory, by adding this to the PYTHONPATH."
    " Defaults to the current working directory.",
)
@click.option(
    "--h11-max-incomplete-event-size",
    "h11_max_incomplete_event_size",
    type=int,
    default=None,
    help="For h11, the maximum number of bytes to buffer of an incomplete event.",
)
@click.option(
    "--factory",
    is_flag=True,
    default=False,
    help="Treat APP as an application factory, i.e. a () -> <ASGI app> callable.",
    show_default=True,
)
def main(
    app: str,
    host: str,
    port: int,
    uds: str,
    fd: int,
    loop: LoopSetupType,
    http: HTTPProtocolType,
    ws: WSProtocolType,
    ws_max_size: int,
    ws_max_queue: int,
    ws_ping_interval: float,
    ws_ping_timeout: float,
    ws_per_message_deflate: bool,
    lifespan: LifespanType,
    interface: InterfaceType,
    reload: bool,
    reload_dirs: list[str],
    reload_includes: list[str],
    reload_excludes: list[str],
    reload_delay: float,
    workers: int,
    env_file: str,
    log_config: str,
    log_level: str,
    access_log: bool,
    proxy_headers: bool,
    server_header: bool,
    date_header: bool,
    forwarded_allow_ips: str,
    root_path: str,
    limit_concurrency: int,
    backlog: int,
    limit_max_requests: int,
    timeout_keep_alive: int,
    timeout_graceful_shutdown: int | None,
    ssl_keyfile: str,
    ssl_certfile: str,
    ssl_keyfile_password: str,
    ssl_version: int,
    ssl_cert_reqs: int,
    ssl_ca_certs: str,
    ssl_ciphers: str,
<<<<<<< HEAD
    ssl_options: typing.List[ssl.Options],
    headers: typing.List[str],
=======
    headers: list[str],
>>>>>>> f39933c8
    use_colors: bool,
    app_dir: str,
    h11_max_incomplete_event_size: int | None,
    factory: bool,
) -> None:
    run(
        app,
        host=host,
        port=port,
        uds=uds,
        fd=fd,
        loop=loop,
        http=http,
        ws=ws,
        ws_max_size=ws_max_size,
        ws_max_queue=ws_max_queue,
        ws_ping_interval=ws_ping_interval,
        ws_ping_timeout=ws_ping_timeout,
        ws_per_message_deflate=ws_per_message_deflate,
        lifespan=lifespan,
        env_file=env_file,
        log_config=LOGGING_CONFIG if log_config is None else log_config,
        log_level=log_level,
        access_log=access_log,
        interface=interface,
        reload=reload,
        reload_dirs=reload_dirs or None,
        reload_includes=reload_includes or None,
        reload_excludes=reload_excludes or None,
        reload_delay=reload_delay,
        workers=workers,
        proxy_headers=proxy_headers,
        server_header=server_header,
        date_header=date_header,
        forwarded_allow_ips=forwarded_allow_ips,
        root_path=root_path,
        limit_concurrency=limit_concurrency,
        backlog=backlog,
        limit_max_requests=limit_max_requests,
        timeout_keep_alive=timeout_keep_alive,
        timeout_graceful_shutdown=timeout_graceful_shutdown,
        ssl_keyfile=ssl_keyfile,
        ssl_certfile=ssl_certfile,
        ssl_keyfile_password=ssl_keyfile_password,
        ssl_version=ssl_version,
        ssl_cert_reqs=ssl_cert_reqs,
        ssl_ca_certs=ssl_ca_certs,
        ssl_ciphers=ssl_ciphers,
        ssl_options=ssl_options,
        headers=[header.split(":", 1) for header in headers],  # type: ignore[misc]
        use_colors=use_colors,
        factory=factory,
        app_dir=app_dir,
        h11_max_incomplete_event_size=h11_max_incomplete_event_size,
    )


def run(
    app: ASGIApplication | Callable[..., Any] | str,
    *,
    host: str = "127.0.0.1",
    port: int = 8000,
    uds: str | None = None,
    fd: int | None = None,
    loop: LoopSetupType = "auto",
    http: type[asyncio.Protocol] | HTTPProtocolType = "auto",
    ws: type[asyncio.Protocol] | WSProtocolType = "auto",
    ws_max_size: int = 16777216,
    ws_max_queue: int = 32,
    ws_ping_interval: float | None = 20.0,
    ws_ping_timeout: float | None = 20.0,
    ws_per_message_deflate: bool = True,
    lifespan: LifespanType = "auto",
    interface: InterfaceType = "auto",
    reload: bool = False,
    reload_dirs: list[str] | str | None = None,
    reload_includes: list[str] | str | None = None,
    reload_excludes: list[str] | str | None = None,
    reload_delay: float = 0.25,
    workers: int | None = None,
    env_file: str | os.PathLike[str] | None = None,
    log_config: dict[str, Any] | str | None = LOGGING_CONFIG,
    log_level: str | int | None = None,
    access_log: bool = True,
    proxy_headers: bool = True,
    server_header: bool = True,
    date_header: bool = True,
    forwarded_allow_ips: list[str] | str | None = None,
    root_path: str = "",
    limit_concurrency: int | None = None,
    backlog: int = 2048,
    limit_max_requests: int | None = None,
    timeout_keep_alive: int = 5,
    timeout_graceful_shutdown: int | None = None,
    ssl_keyfile: str | None = None,
    ssl_certfile: str | os.PathLike[str] | None = None,
    ssl_keyfile_password: str | None = None,
    ssl_version: int = SSL_PROTOCOL_VERSION,
    ssl_cert_reqs: int = ssl.CERT_NONE,
    ssl_ca_certs: str | None = None,
    ssl_ciphers: str = "TLSv1",
<<<<<<< HEAD
    ssl_options: typing.Optional[typing.List[ssl.Options]] = None,
    headers: typing.Optional[typing.List[typing.Tuple[str, str]]] = None,
    use_colors: typing.Optional[bool] = None,
    app_dir: typing.Optional[str] = None,
=======
    headers: list[tuple[str, str]] | None = None,
    use_colors: bool | None = None,
    app_dir: str | None = None,
>>>>>>> f39933c8
    factory: bool = False,
    h11_max_incomplete_event_size: int | None = None,
) -> None:
    if app_dir is not None:
        sys.path.insert(0, app_dir)

    config = Config(
        app,
        host=host,
        port=port,
        uds=uds,
        fd=fd,
        loop=loop,
        http=http,
        ws=ws,
        ws_max_size=ws_max_size,
        ws_max_queue=ws_max_queue,
        ws_ping_interval=ws_ping_interval,
        ws_ping_timeout=ws_ping_timeout,
        ws_per_message_deflate=ws_per_message_deflate,
        lifespan=lifespan,
        interface=interface,
        reload=reload,
        reload_dirs=reload_dirs,
        reload_includes=reload_includes,
        reload_excludes=reload_excludes,
        reload_delay=reload_delay,
        workers=workers,
        env_file=env_file,
        log_config=log_config,
        log_level=log_level,
        access_log=access_log,
        proxy_headers=proxy_headers,
        server_header=server_header,
        date_header=date_header,
        forwarded_allow_ips=forwarded_allow_ips,
        root_path=root_path,
        limit_concurrency=limit_concurrency,
        backlog=backlog,
        limit_max_requests=limit_max_requests,
        timeout_keep_alive=timeout_keep_alive,
        timeout_graceful_shutdown=timeout_graceful_shutdown,
        ssl_keyfile=ssl_keyfile,
        ssl_certfile=ssl_certfile,
        ssl_keyfile_password=ssl_keyfile_password,
        ssl_version=ssl_version,
        ssl_cert_reqs=ssl_cert_reqs,
        ssl_ca_certs=ssl_ca_certs,
        ssl_ciphers=ssl_ciphers,
        ssl_options=ssl_options,
        headers=headers,
        use_colors=use_colors,
        factory=factory,
        h11_max_incomplete_event_size=h11_max_incomplete_event_size,
    )
    server = Server(config=config)

    if (config.reload or config.workers > 1) and not isinstance(app, str):
        logger = logging.getLogger("uvicorn.error")
        logger.warning(
            "You must pass the application as an import string to enable 'reload' or "
            "'workers'."
        )
        sys.exit(1)

    if config.should_reload:
        sock = config.bind_socket()
        ChangeReload(config, target=server.run, sockets=[sock]).run()
    elif config.workers > 1:
        sock = config.bind_socket()
        Multiprocess(config, target=server.run, sockets=[sock]).run()
    else:
        server.run()
    if config.uds and os.path.exists(config.uds):
        os.remove(config.uds)  # pragma: py-win32

    if not server.started and not config.should_reload and config.workers == 1:
        sys.exit(STARTUP_FAILURE)


if __name__ == "__main__":
    main()  # pragma: no cover<|MERGE_RESOLUTION|>--- conflicted
+++ resolved
@@ -7,6 +7,7 @@
 import ssl
 import sys
 from typing import Any, Callable
+import typing
 
 import click
 
@@ -416,12 +417,8 @@
     ssl_cert_reqs: int,
     ssl_ca_certs: str,
     ssl_ciphers: str,
-<<<<<<< HEAD
     ssl_options: typing.List[ssl.Options],
-    headers: typing.List[str],
-=======
     headers: list[str],
->>>>>>> f39933c8
     use_colors: bool,
     app_dir: str,
     h11_max_incomplete_event_size: int | None,
@@ -523,16 +520,10 @@
     ssl_cert_reqs: int = ssl.CERT_NONE,
     ssl_ca_certs: str | None = None,
     ssl_ciphers: str = "TLSv1",
-<<<<<<< HEAD
     ssl_options: typing.Optional[typing.List[ssl.Options]] = None,
-    headers: typing.Optional[typing.List[typing.Tuple[str, str]]] = None,
-    use_colors: typing.Optional[bool] = None,
-    app_dir: typing.Optional[str] = None,
-=======
     headers: list[tuple[str, str]] | None = None,
     use_colors: bool | None = None,
     app_dir: str | None = None,
->>>>>>> f39933c8
     factory: bool = False,
     h11_max_incomplete_event_size: int | None = None,
 ) -> None:
