import logging
import platform
import ssl
import sys
import typing

import click
from asgiref.typing import ASGIApplication

import uvicorn
from uvicorn.config import (
    HTTP_PROTOCOLS,
    INTERFACES,
    LIFESPAN,
    LOG_LEVELS,
    LOGGING_CONFIG,
    LOOP_SETUPS,
    SSL_PROTOCOL_VERSION,
    WS_PROTOCOLS,
    Config,
)
from uvicorn.server import Server, ServerState  # noqa: F401  # Used to be defined here.
from uvicorn.supervisors import ChangeReload, Multiprocess

LEVEL_CHOICES = click.Choice(list(LOG_LEVELS.keys()))
HTTP_CHOICES = click.Choice(list(HTTP_PROTOCOLS.keys()))
WS_CHOICES = click.Choice(list(WS_PROTOCOLS.keys()))
LIFESPAN_CHOICES = click.Choice(list(LIFESPAN.keys()))
LOOP_CHOICES = click.Choice([key for key in LOOP_SETUPS.keys() if key != "none"])
INTERFACE_CHOICES = click.Choice(INTERFACES)

logger = logging.getLogger("uvicorn.error")


def print_version(ctx: click.Context, param: click.Parameter, value: bool) -> None:
    if not value or ctx.resilient_parsing:
        return
    click.echo(
        "Running uvicorn %s with %s %s on %s"
        % (
            uvicorn.__version__,
            platform.python_implementation(),
            platform.python_version(),
            platform.system(),
        )
    )
    ctx.exit()


@click.command()
@click.argument("app")
@click.option(
    "--host",
    type=str,
    default="127.0.0.1",
    help="Bind socket to this host.",
    show_default=True,
)
@click.option(
    "--port",
    type=int,
    default=8000,
    help="Bind socket to this port.",
    show_default=True,
)
@click.option("--uds", type=str, default=None, help="Bind to a UNIX domain socket.")
@click.option(
    "--fd", type=int, default=None, help="Bind to socket from this file descriptor."
)
@click.option(
    "--debug", is_flag=True, default=False, help="Enable debug mode.", hidden=True
)
@click.option("--reload", is_flag=True, default=False, help="Enable auto-reload.")
@click.option(
    "--reload-dir",
    "reload_dirs",
    multiple=True,
    help="Set reload directories explicitly, instead of using the current working"
    " directory.",
)
@click.option(
    "--reload-delay",
    type=float,
    default=0.25,
    show_default=True,
    help="Delay between previous and next check if application needs to be."
    " Defaults to 0.25s.",
)
@click.option(
    "--workers",
    default=None,
    type=int,
    help="Number of worker processes. Defaults to the $WEB_CONCURRENCY environment"
    " variable if available, or 1. Not valid with --reload.",
)
@click.option(
    "--loop",
    type=LOOP_CHOICES,
    default="auto",
    help="Event loop implementation.",
    show_default=True,
)
@click.option(
    "--http",
    type=HTTP_CHOICES,
    default="auto",
    help="HTTP protocol implementation.",
    show_default=True,
)
@click.option(
    "--ws",
    type=WS_CHOICES,
    default="auto",
    help="WebSocket protocol implementation.",
    show_default=True,
)
@click.option(
    "--ws-max-size",
    type=int,
<<<<<<< HEAD
    default=1048576,
=======
    default=16777216,
>>>>>>> 960d4650
    help="WebSocket max size message in bytes",
    show_default=True,
)
@click.option(
<<<<<<< HEAD
    "--ping_interval",
    type=float,
    default=20,
    help="WebSocket ping interval",
    show_default=True,
)
@click.option(
    "--ping_timeout",
    type=float,
    default=20,
    help="WebSocket ping timeout",
    show_default=True,
)
@click.option(
=======
>>>>>>> 960d4650
    "--lifespan",
    type=LIFESPAN_CHOICES,
    default="auto",
    help="Lifespan implementation.",
    show_default=True,
)
@click.option(
    "--interface",
    type=INTERFACE_CHOICES,
    default="auto",
    help="Select ASGI3, ASGI2, or WSGI as the application interface.",
    show_default=True,
)
@click.option(
    "--env-file",
    type=click.Path(exists=True),
    default=None,
    help="Environment configuration file.",
    show_default=True,
)
@click.option(
    "--log-config",
    type=click.Path(exists=True),
    default=None,
    help="Logging configuration file. Supported formats: .ini, .json, .yaml.",
    show_default=True,
)
@click.option(
    "--log-level",
    type=LEVEL_CHOICES,
    default=None,
    help="Log level. [default: info]",
    show_default=True,
)
@click.option(
    "--access-log/--no-access-log",
    is_flag=True,
    default=True,
    help="Enable/Disable access log.",
)
@click.option(
    "--use-colors/--no-use-colors",
    is_flag=True,
    default=None,
    help="Enable/Disable colorized logging.",
)
@click.option(
    "--proxy-headers/--no-proxy-headers",
    is_flag=True,
    default=True,
    help="Enable/Disable X-Forwarded-Proto, X-Forwarded-For, X-Forwarded-Port to "
    "populate remote address info.",
)
@click.option(
    "--forwarded-allow-ips",
    type=str,
    default=None,
    help="Comma seperated list of IPs to trust with proxy headers. Defaults to"
    " the $FORWARDED_ALLOW_IPS environment variable if available, or '127.0.0.1'.",
)
@click.option(
    "--root-path",
    type=str,
    default="",
    help="Set the ASGI 'root_path' for applications submounted below a given URL path.",
)
@click.option(
    "--limit-concurrency",
    type=int,
    default=None,
    help="Maximum number of concurrent connections or tasks to allow, before issuing"
    " HTTP 503 responses.",
)
@click.option(
    "--backlog",
    type=int,
    default=2048,
    help="Maximum number of connections to hold in backlog",
)
@click.option(
    "--limit-max-requests",
    type=int,
    default=None,
    help="Maximum number of requests to service before terminating the process.",
)
@click.option(
    "--timeout-keep-alive",
    type=int,
    default=5,
    help="Close Keep-Alive connections if no new data is received within this timeout.",
    show_default=True,
)
@click.option(
    "--ssl-keyfile", type=str, default=None, help="SSL key file", show_default=True
)
@click.option(
    "--ssl-certfile",
    type=str,
    default=None,
    help="SSL certificate file",
    show_default=True,
)
@click.option(
    "--ssl-keyfile-password",
    type=str,
    default=None,
    help="SSL keyfile password",
    show_default=True,
)
@click.option(
    "--ssl-version",
    type=int,
    default=SSL_PROTOCOL_VERSION,
    help="SSL version to use (see stdlib ssl module's)",
    show_default=True,
)
@click.option(
    "--ssl-cert-reqs",
    type=int,
    default=ssl.CERT_NONE,
    help="Whether client certificate is required (see stdlib ssl module's)",
    show_default=True,
)
@click.option(
    "--ssl-ca-certs",
    type=str,
    default=None,
    help="CA certificates file",
    show_default=True,
)
@click.option(
    "--ssl-ciphers",
    type=str,
    default="TLSv1",
    help="Ciphers to use (see stdlib ssl module's)",
    show_default=True,
)
@click.option(
    "--header",
    "headers",
    multiple=True,
    help="Specify custom default HTTP response headers as a Name:Value pair",
)
@click.option(
    "--version",
    is_flag=True,
    callback=print_version,
    expose_value=False,
    is_eager=True,
    help="Display the uvicorn version and exit.",
)
@click.option(
    "--app-dir",
    "app_dir",
    default=".",
    show_default=True,
    help="Look for APP in the specified directory, by adding this to the PYTHONPATH."
    " Defaults to the current working directory.",
)
@click.option(
    "--factory",
    is_flag=True,
    default=False,
    help="Treat APP as an application factory, i.e. a () -> <ASGI app> callable.",
    show_default=True,
)
def main(
    app: str,
    host: str,
    port: int,
    uds: str,
    fd: int,
    loop: str,
    http: str,
    ws: str,
    ws_max_size: int,
<<<<<<< HEAD
    ping_interval: float,
    ping_timeout: float,
=======
>>>>>>> 960d4650
    lifespan: str,
    interface: str,
    debug: bool,
    reload: bool,
    reload_dirs: typing.List[str],
    reload_delay: float,
    workers: int,
    env_file: str,
    log_config: str,
    log_level: str,
    access_log: bool,
    proxy_headers: bool,
    forwarded_allow_ips: str,
    root_path: str,
    limit_concurrency: int,
    backlog: int,
    limit_max_requests: int,
    timeout_keep_alive: int,
    ssl_keyfile: str,
    ssl_certfile: str,
    ssl_keyfile_password: str,
    ssl_version: int,
    ssl_cert_reqs: int,
    ssl_ca_certs: str,
    ssl_ciphers: str,
    headers: typing.List[str],
    use_colors: bool,
    app_dir: str,
    factory: bool,
) -> None:
    sys.path.insert(0, app_dir)

    kwargs = {
        "host": host,
        "port": port,
        "uds": uds,
        "fd": fd,
        "loop": loop,
        "http": http,
        "ws": ws,
        "ws_max_size": ws_max_size,
<<<<<<< HEAD
        "ping_interval": ping_interval,
        "ping_timeout": ping_timeout,
=======
>>>>>>> 960d4650
        "lifespan": lifespan,
        "env_file": env_file,
        "log_config": LOGGING_CONFIG if log_config is None else log_config,
        "log_level": log_level,
        "access_log": access_log,
        "interface": interface,
        "debug": debug,
        "reload": reload,
        "reload_dirs": reload_dirs if reload_dirs else None,
        "reload_delay": reload_delay,
        "workers": workers,
        "proxy_headers": proxy_headers,
        "forwarded_allow_ips": forwarded_allow_ips,
        "root_path": root_path,
        "limit_concurrency": limit_concurrency,
        "backlog": backlog,
        "limit_max_requests": limit_max_requests,
        "timeout_keep_alive": timeout_keep_alive,
        "ssl_keyfile": ssl_keyfile,
        "ssl_certfile": ssl_certfile,
        "ssl_keyfile_password": ssl_keyfile_password,
        "ssl_version": ssl_version,
        "ssl_cert_reqs": ssl_cert_reqs,
        "ssl_ca_certs": ssl_ca_certs,
        "ssl_ciphers": ssl_ciphers,
        "headers": [header.split(":", 1) for header in headers],
        "use_colors": use_colors,
        "factory": factory,
    }
    run(app, **kwargs)


def run(app: typing.Union[ASGIApplication, str], **kwargs: typing.Any) -> None:
    config = Config(app, **kwargs)
    server = Server(config=config)

    if (config.reload or config.workers > 1) and not isinstance(app, str):
        logger = logging.getLogger("uvicorn.error")
        logger.warning(
            "You must pass the application as an import string to enable 'reload' or "
            "'workers'."
        )
        sys.exit(1)

    if config.should_reload:
        sock = config.bind_socket()
        ChangeReload(config, target=server.run, sockets=[sock]).run()
    elif config.workers > 1:
        sock = config.bind_socket()
        Multiprocess(config, target=server.run, sockets=[sock]).run()
    else:
        server.run()


if __name__ == "__main__":
    main()<|MERGE_RESOLUTION|>--- conflicted
+++ resolved
@@ -22,10 +22,10 @@
 from uvicorn.server import Server, ServerState  # noqa: F401  # Used to be defined here.
 from uvicorn.supervisors import ChangeReload, Multiprocess
 
-LEVEL_CHOICES = click.Choice(list(LOG_LEVELS.keys()))
-HTTP_CHOICES = click.Choice(list(HTTP_PROTOCOLS.keys()))
-WS_CHOICES = click.Choice(list(WS_PROTOCOLS.keys()))
-LIFESPAN_CHOICES = click.Choice(list(LIFESPAN.keys()))
+LEVEL_CHOICES = click.Choice(LOG_LEVELS.keys())
+HTTP_CHOICES = click.Choice(HTTP_PROTOCOLS.keys())
+WS_CHOICES = click.Choice(WS_PROTOCOLS.keys())
+LIFESPAN_CHOICES = click.Choice(LIFESPAN.keys())
 LOOP_CHOICES = click.Choice([key for key in LOOP_SETUPS.keys() if key != "none"])
 INTERFACE_CHOICES = click.Choice(INTERFACES)
 
@@ -117,32 +117,25 @@
 @click.option(
     "--ws-max-size",
     type=int,
-<<<<<<< HEAD
-    default=1048576,
-=======
     default=16777216,
->>>>>>> 960d4650
     help="WebSocket max size message in bytes",
     show_default=True,
 )
 @click.option(
-<<<<<<< HEAD
-    "--ping_interval",
+    "--ws_ping_interval",
     type=float,
     default=20,
     help="WebSocket ping interval",
     show_default=True,
 )
 @click.option(
-    "--ping_timeout",
+    "--ws_ping_timeout",
     type=float,
     default=20,
     help="WebSocket ping timeout",
     show_default=True,
 )
 @click.option(
-=======
->>>>>>> 960d4650
     "--lifespan",
     type=LIFESPAN_CHOICES,
     default="auto",
@@ -319,11 +312,8 @@
     http: str,
     ws: str,
     ws_max_size: int,
-<<<<<<< HEAD
-    ping_interval: float,
-    ping_timeout: float,
-=======
->>>>>>> 960d4650
+    ws_ping_interval: float,
+    ws_ping_timeout: float,
     lifespan: str,
     interface: str,
     debug: bool,
@@ -365,11 +355,8 @@
         "http": http,
         "ws": ws,
         "ws_max_size": ws_max_size,
-<<<<<<< HEAD
-        "ping_interval": ping_interval,
-        "ping_timeout": ping_timeout,
-=======
->>>>>>> 960d4650
+        "ws_ping_interval": ws_ping_interval,
+        "ws_ping_timeout": ws_ping_timeout,
         "lifespan": lifespan,
         "env_file": env_file,
         "log_config": LOGGING_CONFIG if log_config is None else log_config,
