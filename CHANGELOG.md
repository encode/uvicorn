--- conflicted
+++ resolved
@@ -1,8 +1,7 @@
 # Change Log
 
-<<<<<<< HEAD
-## 0.21.0 - CHANGE DATE
-=======
+## 0.22.0 - CHANGE DATE
+
 ## 0.21.0 - 2023-03-09
 
 ### Added
@@ -22,7 +21,6 @@
 - Send code 1012 on shutdown for WebSockets (#1816) 06/01/23
 - Use `surrogateescape` to encode headers on `websockets` implementation (#1005) 12/12/22
 - Fix warning message on reload failure (#1784) 29/11/22
->>>>>>> c4591651
 
 ## 0.20.0 - 2022-11-20
 
