--- conflicted
+++ resolved
@@ -9,13 +9,10 @@
 files =
     uvicorn/lifespan,
     tests/test_lifespan.py,
-<<<<<<< HEAD
+    uvicorn/importer.py,
+    uvicorn/protocols/utils.py,
     uvicorn/middleware/debug.py
-=======
-    uvicorn/importer.py,
-    uvicorn/protocols/utils.py
 
->>>>>>> 862e774f
 
 [mypy-tests.*]
 disallow_untyped_defs = False
