--- conflicted
+++ resolved
@@ -9,13 +9,10 @@
 files =
     uvicorn/lifespan,
     tests/test_lifespan.py,
-<<<<<<< HEAD
-    uvicorn/supervisors/basereload.py
-=======
+    uvicorn/supervisors/basereload.py,
     uvicorn/importer.py,
     uvicorn/protocols/utils.py
 
->>>>>>> 4c485cc9
 
 [mypy-tests.*]
 disallow_untyped_defs = False
