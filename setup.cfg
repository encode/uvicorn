[flake8]
ignore = W503, E203, B305
max-line-length = 88

[mypy]
disallow_untyped_defs = True
ignore_missing_imports = True
follow_imports = silent
files =
    uvicorn/lifespan,
    tests/test_lifespan.py,
    uvicorn/middleware/message_logger.py,
    uvicorn/supervisors/basereload.py,
    uvicorn/importer.py,
    uvicorn/protocols/utils.py,
    uvicorn/loops,
    uvicorn/main.py,
    uvicorn/workers.py,
    uvicorn/protocols/http/auto.py,
    uvicorn/protocols/websockets/auto.py,
    uvicorn/supervisors/__init__.py,
    uvicorn/middleware/debug.py,
    uvicorn/supervisors/watchgodreload.py,
    uvicorn/logging.py,
    uvicorn/middleware/asgi2.py,
<<<<<<< HEAD
    uvicorn/_handlers,
    uvicorn/__init__.py
=======
    uvicorn/__main__.py,
    uvicorn/_handlers
>>>>>>> 9414317e


[mypy-tests.*]
disallow_untyped_defs = False
check_untyped_defs = True

[tool:isort]
profile = black
combine_as_imports = True
known_first_party = uvicorn,tests
known_third_party = click,does_not_exist,gunicorn,h11,httptools,pytest,requests,setuptools,urllib3,uvloop,watchgod,websockets,wsproto,yaml

[tool:pytest]
addopts = -rxXs

[coverage:run]
omit = venv/*
include = uvicorn/*, tests/*<|MERGE_RESOLUTION|>--- conflicted
+++ resolved
@@ -23,13 +23,9 @@
     uvicorn/supervisors/watchgodreload.py,
     uvicorn/logging.py,
     uvicorn/middleware/asgi2.py,
-<<<<<<< HEAD
     uvicorn/_handlers,
-    uvicorn/__init__.py
-=======
-    uvicorn/__main__.py,
-    uvicorn/_handlers
->>>>>>> 9414317e
+    uvicorn/__init__.py,
+    uvicorn/__main__.py
 
 
 [mypy-tests.*]
