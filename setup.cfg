--- conflicted
+++ resolved
@@ -36,9 +36,7 @@
     uvicorn/protocols/__init__.py,
     uvicorn/protocols/http/__init__.py,
     uvicorn/protocols/websockets/__init__.py,
-<<<<<<< HEAD
     uvicorn/protocols/http/h11_impl.py
-=======
     tests/middleware/test_wsgi.py,
     tests/middleware/test_proxy_headers.py,
     tests/test_config.py,
@@ -51,7 +49,6 @@
     tests/response.py,
     tests/__init__.py,
     tests/utils.py
->>>>>>> 266db488
 
 
 [mypy-tests.*]
