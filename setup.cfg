[flake8]
ignore = W503, E203, B305
max-line-length = 88

[mypy]
disallow_untyped_defs = True
ignore_missing_imports = True
follow_imports = silent
files =
    uvicorn/lifespan,
    tests/test_lifespan.py,
<<<<<<< HEAD
    uvicorn/middleware/asgi2.py
=======
    uvicorn/importer.py,
    uvicorn/protocols/utils.py

>>>>>>> baff0843

[mypy-tests.*]
disallow_untyped_defs = False
check_untyped_defs = True

[tool:isort]
profile = black
combine_as_imports = True
known_first_party = uvicorn,tests
known_third_party = click,does_not_exist,gunicorn,h11,httptools,pytest,requests,setuptools,urllib3,uvloop,watchgod,websockets,wsproto,yaml

[tool:pytest]
addopts = -rxXs

[coverage:run]
omit = venv/*
include = uvicorn/*, tests/*<|MERGE_RESOLUTION|>--- conflicted
+++ resolved
@@ -9,13 +9,10 @@
 files =
     uvicorn/lifespan,
     tests/test_lifespan.py,
-<<<<<<< HEAD
+    uvicorn/importer.py,
+    uvicorn/protocols/utils.py,
     uvicorn/middleware/asgi2.py
-=======
-    uvicorn/importer.py,
-    uvicorn/protocols/utils.py
 
->>>>>>> baff0843
 
 [mypy-tests.*]
 disallow_untyped_defs = False
