[flake8]
ignore = W503, E203, B305
max-line-length = 88

[mypy]
disallow_untyped_defs = True
ignore_missing_imports = True
follow_imports = silent
files =
    uvicorn/lifespan,
    tests/test_lifespan.py,
    uvicorn/supervisors/basereload.py,
    uvicorn/importer.py,
    uvicorn/protocols/utils.py,
<<<<<<< HEAD
    uvicorn/middleware/debug.py
=======
    uvicorn/logging.py,
    uvicorn/middleware/asgi2.py
>>>>>>> d3655473


[mypy-tests.*]
disallow_untyped_defs = False
check_untyped_defs = True

[tool:isort]
profile = black
combine_as_imports = True
known_first_party = uvicorn,tests
known_third_party = click,does_not_exist,gunicorn,h11,httptools,pytest,requests,setuptools,urllib3,uvloop,watchgod,websockets,wsproto,yaml

[tool:pytest]
addopts = -rxXs

[coverage:run]
omit = venv/*
include = uvicorn/*, tests/*<|MERGE_RESOLUTION|>--- conflicted
+++ resolved
@@ -12,12 +12,9 @@
     uvicorn/supervisors/basereload.py,
     uvicorn/importer.py,
     uvicorn/protocols/utils.py,
-<<<<<<< HEAD
-    uvicorn/middleware/debug.py
-=======
+    uvicorn/middleware/debug.py,
     uvicorn/logging.py,
     uvicorn/middleware/asgi2.py
->>>>>>> d3655473
 
 
 [mypy-tests.*]
