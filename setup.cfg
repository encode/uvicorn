--- conflicted
+++ resolved
@@ -9,9 +9,7 @@
 files =
     uvicorn/lifespan,
     tests/test_lifespan.py,
-<<<<<<< HEAD
-    uvicorn/middleware/message_logger.py
-=======
+    uvicorn/middleware/message_logger.py,
     uvicorn/supervisors/basereload.py,
     uvicorn/importer.py,
     uvicorn/protocols/utils.py,
@@ -20,7 +18,6 @@
     uvicorn/logging.py,
     uvicorn/middleware/asgi2.py
 
->>>>>>> 797f70b2
 
 [mypy-tests.*]
 disallow_untyped_defs = False
