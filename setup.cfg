[flake8]
ignore = W503, E203, B305
max-line-length = 88

[mypy]
disallow_untyped_defs = True
ignore_missing_imports = True
follow_imports = silent
files =
    uvicorn/lifespan,
    tests/test_lifespan.py,
    uvicorn/middleware/message_logger.py,
    uvicorn/supervisors/basereload.py,
    uvicorn/importer.py,
    uvicorn/protocols/utils.py,
    uvicorn/loops,
    uvicorn/main.py,
    uvicorn/workers.py,
    uvicorn/protocols/http/auto.py,
    uvicorn/protocols/websockets/auto.py,
    uvicorn/supervisors/__init__.py,
    uvicorn/middleware/debug.py,
    uvicorn/supervisors/watchgodreload.py,
    uvicorn/logging.py,
    uvicorn/middleware/asgi2.py,
<<<<<<< HEAD
    uvicorn/middleware/wsgi.py
=======
    uvicorn/_handlers,
    uvicorn/__init__.py,
    uvicorn/__main__.py,
    uvicorn/subprocess.py
>>>>>>> 02e50c6c


[mypy-tests.*]
disallow_untyped_defs = False
check_untyped_defs = True

[tool:isort]
profile = black
combine_as_imports = True
known_first_party = uvicorn,tests
known_third_party = click,does_not_exist,gunicorn,h11,httptools,pytest,requests,setuptools,urllib3,uvloop,watchgod,websockets,wsproto,yaml

[tool:pytest]
addopts = -rxXs

[coverage:run]
omit = venv/*
include = uvicorn/*, tests/*<|MERGE_RESOLUTION|>--- conflicted
+++ resolved
@@ -23,14 +23,11 @@
     uvicorn/supervisors/watchgodreload.py,
     uvicorn/logging.py,
     uvicorn/middleware/asgi2.py,
-<<<<<<< HEAD
-    uvicorn/middleware/wsgi.py
-=======
     uvicorn/_handlers,
     uvicorn/__init__.py,
     uvicorn/__main__.py,
     uvicorn/subprocess.py
->>>>>>> 02e50c6c
+    uvicorn/middleware/wsgi.py
 
 
 [mypy-tests.*]
