[flake8]
ignore = W503, E203, B305
max-line-length = 88

[mypy]
disallow_untyped_defs = True
ignore_missing_imports = True
follow_imports = silent
files =
    uvicorn/lifespan,
    tests/test_lifespan.py,
    uvicorn/supervisors/basereload.py,
    uvicorn/importer.py,
    uvicorn/protocols/utils.py,
<<<<<<< HEAD
    uvicorn/middleware/debug.py,
=======
    uvicorn/supervisors/watchgodreload.py,
>>>>>>> 3e1e33eb
    uvicorn/logging.py,
    uvicorn/middleware/asgi2.py


[mypy-tests.*]
disallow_untyped_defs = False
check_untyped_defs = True

[tool:isort]
profile = black
combine_as_imports = True
known_first_party = uvicorn,tests
known_third_party = click,does_not_exist,gunicorn,h11,httptools,pytest,requests,setuptools,urllib3,uvloop,watchgod,websockets,wsproto,yaml

[tool:pytest]
addopts = -rxXs

[coverage:run]
omit = venv/*
include = uvicorn/*, tests/*<|MERGE_RESOLUTION|>--- conflicted
+++ resolved
@@ -12,11 +12,8 @@
     uvicorn/supervisors/basereload.py,
     uvicorn/importer.py,
     uvicorn/protocols/utils.py,
-<<<<<<< HEAD
     uvicorn/middleware/debug.py,
-=======
     uvicorn/supervisors/watchgodreload.py,
->>>>>>> 3e1e33eb
     uvicorn/logging.py,
     uvicorn/middleware/asgi2.py
 
