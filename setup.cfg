--- conflicted
+++ resolved
@@ -24,12 +24,9 @@
     uvicorn/logging.py,
     uvicorn/middleware/asgi2.py,
     uvicorn/_handlers,
-<<<<<<< HEAD
+    uvicorn/__init__.py,
+    uvicorn/__main__.py,
     uvicorn/subprocess.py
-=======
-    uvicorn/__init__.py,
-    uvicorn/__main__.py
->>>>>>> c68e9a70
 
 
 [mypy-tests.*]
