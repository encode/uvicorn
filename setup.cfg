[flake8]
ignore = W503, E203, B305
max-line-length = 88

[mypy]
disallow_untyped_defs = True
ignore_missing_imports = True
follow_imports = silent
files =
    uvicorn/lifespan,
    tests/test_lifespan.py,
    uvicorn/middleware/message_logger.py,
    uvicorn/supervisors/basereload.py,
    uvicorn/importer.py,
    uvicorn/protocols/utils.py,
<<<<<<< HEAD
    uvicorn/middleware/proxy_headers.py
=======
    uvicorn/loops,
    uvicorn/main.py,
    uvicorn/workers.py,
    uvicorn/protocols/http/auto.py,
    uvicorn/protocols/websockets/auto.py,
    uvicorn/supervisors/__init__.py,
    uvicorn/middleware/debug.py,
    uvicorn/supervisors/watchgodreload.py,
    uvicorn/logging.py,
    uvicorn/middleware/asgi2.py
>>>>>>> 05214a4c


[mypy-tests.*]
disallow_untyped_defs = False
check_untyped_defs = True

[tool:isort]
profile = black
combine_as_imports = True
known_first_party = uvicorn,tests
known_third_party = click,does_not_exist,gunicorn,h11,httptools,pytest,requests,setuptools,urllib3,uvloop,watchgod,websockets,wsproto,yaml

[tool:pytest]
addopts = -rxXs

[coverage:run]
omit = venv/*
include = uvicorn/*, tests/*<|MERGE_RESOLUTION|>--- conflicted
+++ resolved
@@ -13,9 +13,7 @@
     uvicorn/supervisors/basereload.py,
     uvicorn/importer.py,
     uvicorn/protocols/utils.py,
-<<<<<<< HEAD
-    uvicorn/middleware/proxy_headers.py
-=======
+    uvicorn/middleware/proxy_headers.py,
     uvicorn/loops,
     uvicorn/main.py,
     uvicorn/workers.py,
@@ -26,7 +24,6 @@
     uvicorn/supervisors/watchgodreload.py,
     uvicorn/logging.py,
     uvicorn/middleware/asgi2.py
->>>>>>> 05214a4c
 
 
 [mypy-tests.*]
