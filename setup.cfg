--- conflicted
+++ resolved
@@ -37,9 +37,7 @@
     uvicorn/protocols/__init__.py,
     uvicorn/protocols/http/__init__.py,
     uvicorn/protocols/websockets/__init__.py,
-<<<<<<< HEAD
-    uvicorn/protocols/websockets/websockets_impl.py
-=======
+    uvicorn/protocols/websockets/websockets_impl.py,
     uvicorn/protocols/http/h11_impl.py,
     uvicorn/protocols/http/httptools_impl.py,
     tests/middleware/test_wsgi.py,
@@ -56,7 +54,6 @@
     tests/supervisors/test_multiprocess.py,
     tests/test_ssl.py,
     tests/utils.py
->>>>>>> 1f558099
 
 
 [mypy-tests.*]
