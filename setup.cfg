--- conflicted
+++ resolved
@@ -9,18 +9,15 @@
 files =
     uvicorn/lifespan,
     tests/test_lifespan.py,
-<<<<<<< HEAD
+    uvicorn/importer.py,
+    uvicorn/protocols/utils.py,
     uvicorn/loops,
     uvicorn/main.py,
     uvicorn/workers.py,
     uvicorn/protocols/http/auto.py,
     uvicorn/protocols/websockets/auto.py,
     uvicorn/supervisors/__init__.py
-=======
-    uvicorn/importer.py,
-    uvicorn/protocols/utils.py
 
->>>>>>> baff0843
 
 [mypy-tests.*]
 disallow_untyped_defs = False
