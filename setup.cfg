[flake8]
ignore = W503, E203, B305
max-line-length = 88

[mypy]
disallow_untyped_defs = True
ignore_missing_imports = True
follow_imports = silent
files =
    uvicorn/lifespan,
    uvicorn/config.py,
    uvicorn/middleware/message_logger.py,
    uvicorn/supervisors/basereload.py,
    uvicorn/importer.py,
    uvicorn/protocols/utils.py,
    uvicorn/middleware/proxy_headers.py,
    uvicorn/loops,
    uvicorn/main.py,
    uvicorn/workers.py,
    uvicorn/protocols/http/auto.py,
    uvicorn/protocols/websockets/auto.py,
    uvicorn/supervisors/__init__.py,
    uvicorn/middleware/debug.py,
    uvicorn/middleware/wsgi.py,
<<<<<<< HEAD
    tests/middleware/test_wsgi.py,
    uvicorn/supervisors/watchfilesreload.py,
=======
>>>>>>> 6286ecc3
    uvicorn/supervisors/watchgodreload.py,
    uvicorn/_logging.py,
    uvicorn/middleware/asgi2.py,
    uvicorn/server.py,
    uvicorn/__init__.py,
    uvicorn/__main__.py,
    uvicorn/_subprocess.py,
    uvicorn/protocols/http/flow_control.py,
    uvicorn/supervisors/statreload.py,
    uvicorn/supervisors/multiprocess.py,
    uvicorn/middleware/__init__.py,
    uvicorn/protocols/__init__.py,
    uvicorn/protocols/http/__init__.py,
    uvicorn/protocols/websockets/__init__.py,
    tests/middleware/test_wsgi.py,
    tests/middleware/test_proxy_headers.py,
    tests/test_config.py,
    tests/test_lifespan.py,
    tests/test_main.py,
    tests/test_default_headers.py,
    tests/test_cli.py,
    tests/conftest.py,
    tests/importer,
    tests/response.py,
    tests/__init__.py,
    tests/utils.py


[mypy-tests.*]
disallow_untyped_defs = False
check_untyped_defs = True

[tool:isort]
profile = black
combine_as_imports = True
known_first_party = uvicorn,tests
known_third_party = click,does_not_exist,gunicorn,h11,httptools,pytest,requests,setuptools,urllib3,uvloop,watchgod,watchfiles,websockets,wsproto,yaml

[tool:pytest]
addopts = -rxXs
  --strict-config
  --strict-markers
xfail_strict=True
filterwarnings=
    # Turn warnings that aren't filtered into exceptions
    error
<<<<<<< HEAD
    # Workaround for Python 3.9.7 (see https://bugs.python.org/issue45097)
    ignore:The loop argument is deprecated since Python 3\.8, and scheduled for removal in Python 3\.10\.:DeprecationWarning:asyncio
    ignore: \"watchgod\" is depreciated\, you should switch to watchfiles \(`pip install watchfiles`\)\.:DeprecationWarning
=======
>>>>>>> 6286ecc3

[coverage:run]
omit = venv/*
include = uvicorn/*, tests/*
plugins =
  coverage_conditional_plugin

[coverage:report]
precision = 2
fail_under = 97.33
show_missing = true
skip_covered = true
exclude_lines =
    pragma: no cover
    pragma: nocover
    if TYPE_CHECKING:

[coverage:coverage_conditional_plugin]
rules =
  "sys_platform == 'win32'": py-win32
  "sys_platform == 'linux'": py-linux
  "sys_platform == 'darwin'": py-darwin
  "sys_version_info >= (3, 8)": py-gte-38
  "sys_version_info < (3, 8)": py-lt-38<|MERGE_RESOLUTION|>--- conflicted
+++ resolved
@@ -22,11 +22,7 @@
     uvicorn/supervisors/__init__.py,
     uvicorn/middleware/debug.py,
     uvicorn/middleware/wsgi.py,
-<<<<<<< HEAD
-    tests/middleware/test_wsgi.py,
     uvicorn/supervisors/watchfilesreload.py,
-=======
->>>>>>> 6286ecc3
     uvicorn/supervisors/watchgodreload.py,
     uvicorn/_logging.py,
     uvicorn/middleware/asgi2.py,
@@ -73,12 +69,7 @@
 filterwarnings=
     # Turn warnings that aren't filtered into exceptions
     error
-<<<<<<< HEAD
-    # Workaround for Python 3.9.7 (see https://bugs.python.org/issue45097)
-    ignore:The loop argument is deprecated since Python 3\.8, and scheduled for removal in Python 3\.10\.:DeprecationWarning:asyncio
     ignore: \"watchgod\" is depreciated\, you should switch to watchfiles \(`pip install watchfiles`\)\.:DeprecationWarning
-=======
->>>>>>> 6286ecc3
 
 [coverage:run]
 omit = venv/*
