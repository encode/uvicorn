--- conflicted
+++ resolved
@@ -23,11 +23,8 @@
     uvicorn/supervisors/watchgodreload.py,
     uvicorn/logging.py,
     uvicorn/middleware/asgi2.py,
-<<<<<<< HEAD
-    uvicorn/__main__.py
-=======
+    uvicorn/__main__.py,
     uvicorn/_handlers
->>>>>>> 6a1714a9
 
 
 [mypy-tests.*]
