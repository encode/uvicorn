--- conflicted
+++ resolved
@@ -12,11 +12,8 @@
     uvicorn/supervisors/basereload.py,
     uvicorn/importer.py,
     uvicorn/protocols/utils.py,
-<<<<<<< HEAD
     uvicorn/supervisors/watchgodreload.py
-=======
     uvicorn/middleware/asgi2.py
->>>>>>> e30bf135
 
 
 [mypy-tests.*]
