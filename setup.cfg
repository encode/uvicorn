[flake8]
ignore = W503, E203, B305
max-line-length = 88

[mypy]
disallow_untyped_defs = True
ignore_missing_imports = True
follow_imports = silent
files =
    uvicorn/lifespan,
    tests/test_lifespan.py,
    uvicorn/supervisors/basereload.py,
    uvicorn/importer.py,
    uvicorn/protocols/utils.py,
<<<<<<< HEAD
    uvicorn/loops,
    uvicorn/main.py,
    uvicorn/workers.py,
    uvicorn/protocols/http/auto.py,
    uvicorn/protocols/websockets/auto.py,
    uvicorn/supervisors/__init__.py
=======
    uvicorn/middleware/debug.py,
    uvicorn/supervisors/watchgodreload.py,
    uvicorn/logging.py,
    uvicorn/middleware/asgi2.py
>>>>>>> 797f70b2


[mypy-tests.*]
disallow_untyped_defs = False
check_untyped_defs = True

[tool:isort]
profile = black
combine_as_imports = True
known_first_party = uvicorn,tests
known_third_party = click,does_not_exist,gunicorn,h11,httptools,pytest,requests,setuptools,urllib3,uvloop,watchgod,websockets,wsproto,yaml

[tool:pytest]
addopts = -rxXs

[coverage:run]
omit = venv/*
include = uvicorn/*, tests/*<|MERGE_RESOLUTION|>--- conflicted
+++ resolved
@@ -12,19 +12,16 @@
     uvicorn/supervisors/basereload.py,
     uvicorn/importer.py,
     uvicorn/protocols/utils.py,
-<<<<<<< HEAD
     uvicorn/loops,
     uvicorn/main.py,
     uvicorn/workers.py,
     uvicorn/protocols/http/auto.py,
     uvicorn/protocols/websockets/auto.py,
-    uvicorn/supervisors/__init__.py
-=======
+    uvicorn/supervisors/__init__.py,
     uvicorn/middleware/debug.py,
     uvicorn/supervisors/watchgodreload.py,
     uvicorn/logging.py,
     uvicorn/middleware/asgi2.py
->>>>>>> 797f70b2
 
 
 [mypy-tests.*]
