[flake8]
ignore = W503, E203, B305
max-line-length = 88

[mypy]
disallow_untyped_defs = True
ignore_missing_imports = True
follow_imports = silent
files =
    uvicorn/lifespan,
    tests/test_lifespan.py,
    uvicorn/config.py,
    tests/test_config.py,
    uvicorn/middleware/message_logger.py,
    uvicorn/supervisors/basereload.py,
    uvicorn/importer.py,
    tests/importer/test_importer.py,
    uvicorn/protocols/utils.py,
    uvicorn/middleware/proxy_headers.py,
    tests/middleware/test_proxy_headers.py,
    uvicorn/loops,
    uvicorn/main.py,
    uvicorn/workers.py,
    uvicorn/protocols/http/auto.py,
    uvicorn/protocols/websockets/auto.py,
    uvicorn/supervisors/__init__.py,
    uvicorn/middleware/debug.py,
    uvicorn/middleware/wsgi.py,
    tests/middleware/test_wsgi.py,
    uvicorn/supervisors/watchgodreload.py,
    uvicorn/logging.py,
    uvicorn/middleware/asgi2.py,
    uvicorn/_handlers,
    uvicorn/server.py,
    uvicorn/__init__.py,
    uvicorn/__main__.py,
    uvicorn/subprocess.py,
<<<<<<< HEAD
    uvicorn/protocols/websockets/websockets_impl.py
=======
    uvicorn/protocols/http/flow_control.py,
    uvicorn/supervisors/statreload.py,
    uvicorn/supervisors/multiprocess.py,
    uvicorn/middleware/__init__.py,
    uvicorn/protocols/__init__.py,
    uvicorn/protocols/http/__init__.py,
    uvicorn/protocols/websockets/__init__.py
>>>>>>> e5c5b993


[mypy-tests.*]
disallow_untyped_defs = False
check_untyped_defs = True

[tool:isort]
profile = black
combine_as_imports = True
known_first_party = uvicorn,tests
known_third_party = click,does_not_exist,gunicorn,h11,httptools,pytest,requests,setuptools,urllib3,uvloop,watchgod,websockets,wsproto,yaml

[tool:pytest]
addopts = -rxXs
  --strict-config
  --strict-markers
xfail_strict=True
filterwarnings=
    # Turn warnings that aren't filtered into exceptions
    error

[coverage:run]
omit = venv/*
include = uvicorn/*, tests/*<|MERGE_RESOLUTION|>--- conflicted
+++ resolved
@@ -35,17 +35,14 @@
     uvicorn/__init__.py,
     uvicorn/__main__.py,
     uvicorn/subprocess.py,
-<<<<<<< HEAD
-    uvicorn/protocols/websockets/websockets_impl.py
-=======
     uvicorn/protocols/http/flow_control.py,
     uvicorn/supervisors/statreload.py,
     uvicorn/supervisors/multiprocess.py,
     uvicorn/middleware/__init__.py,
     uvicorn/protocols/__init__.py,
     uvicorn/protocols/http/__init__.py,
-    uvicorn/protocols/websockets/__init__.py
->>>>>>> e5c5b993
+    uvicorn/protocols/websockets/__init__.py,
+    uvicorn/protocols/websockets/websockets_impl.py
 
 
 [mypy-tests.*]
