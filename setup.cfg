[flake8]
ignore = W503, E203, B305
max-line-length = 88

[mypy]
disallow_untyped_defs = True
ignore_missing_imports = True
follow_imports = silent
# NOTE: If you are seing this, feel free to create a PR to cover the below files.
exclude = (?x)
  ^(
<<<<<<< HEAD
    |tests/middleware/test_logging.py
=======
    |tests/protocols/test_websocket.py
>>>>>>> c927f7af
    |tests/supervisors/test_reload.py
    |tests/protocols/test_http.py
    |tests/test_auto_detection.py
    |tests/protocols/test_utils.py
  )$

[mypy-tests.*]
disallow_untyped_defs = False
check_untyped_defs = True

[tool:isort]
profile = black
combine_as_imports = True

[tool:pytest]
addopts = -rxXs
  --strict-config
  --strict-markers
xfail_strict=True
filterwarnings=
    # Turn warnings that aren't filtered into exceptions
    error
    ignore: \"watchgod\" is depreciated\, you should switch to watchfiles \(`pip install watchfiles`\)\.:DeprecationWarning
    ignore: Uvicorn's native WSGI implementation is deprecated, you should switch to a2wsgi \(`pip install a2wsgi`\)\.:DeprecationWarning
    ignore: 'cgi' is deprecated and slated for removal in Python 3\.13:DeprecationWarning

[coverage:run]
omit = venv/*
include = uvicorn/*, tests/*
plugins =
  coverage_conditional_plugin

[coverage:report]
precision = 2
fail_under = 98.80
show_missing = true
skip_covered = true
exclude_lines =
    pragma: no cover
    pragma: nocover
    if TYPE_CHECKING:
    if typing.TYPE_CHECKING:
    raise NotImplementedError

[coverage:coverage_conditional_plugin]
rules =
  "sys_platform == 'win32'": py-win32
  "sys_platform == 'linux'": py-linux
  "sys_platform == 'darwin'": py-darwin
  "sys_version_info >= (3, 8)": py-gte-38
  "sys_version_info < (3, 8)": py-lt-38<|MERGE_RESOLUTION|>--- conflicted
+++ resolved
@@ -9,11 +9,6 @@
 # NOTE: If you are seing this, feel free to create a PR to cover the below files.
 exclude = (?x)
   ^(
-<<<<<<< HEAD
-    |tests/middleware/test_logging.py
-=======
-    |tests/protocols/test_websocket.py
->>>>>>> c927f7af
     |tests/supervisors/test_reload.py
     |tests/protocols/test_http.py
     |tests/test_auto_detection.py
