--- conflicted
+++ resolved
@@ -16,11 +16,8 @@
 pytest-mock
 requests
 mypy
-<<<<<<< HEAD
 trustme
-=======
 coverage
->>>>>>> 103167a0
 
 # Documentation
 mkdocs
