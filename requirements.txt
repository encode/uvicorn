# Minimal
click
h11

# Optional
<<<<<<< HEAD
httptools
PyYAML>=5.1
uvloop>=0.14.0
=======
httptools; sys_platform != 'win32'
uvloop>=0.14.0; sys_platform != 'win32'
>>>>>>> a9a46e87
websockets==8.*
wsproto==0.15.*
watchgod>=0.6,<0.7
python_dotenv==0.13.*

# Packaging
twine
wheel

# Testing
autoflake
black
codecov
flake8
isort
pytest
pytest-cov
pytest-mock
requests
seed-isort-config
mypy

# Documentation
mkdocs
mkdocs-material
<|MERGE_RESOLUTION|>--- conflicted
+++ resolved
@@ -3,18 +3,13 @@
 h11
 
 # Optional
-<<<<<<< HEAD
-httptools
-PyYAML>=5.1
-uvloop>=0.14.0
-=======
 httptools; sys_platform != 'win32'
 uvloop>=0.14.0; sys_platform != 'win32'
->>>>>>> a9a46e87
 websockets==8.*
 wsproto==0.15.*
 watchgod>=0.6,<0.7
 python_dotenv==0.13.*
+PyYAML>=5.1
 
 # Packaging
 twine
