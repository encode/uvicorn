--- conflicted
+++ resolved
@@ -18,13 +18,8 @@
 trustme
 cryptography
 coverage
-<<<<<<< HEAD
-httpx
-pytest-asyncio
-=======
 httpx==0.16.*
 pytest-asyncio==0.14.*
->>>>>>> 70ec20fe
 async_generator; python_version < '3.7'
 
 
