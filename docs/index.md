--- conflicted
+++ resolved
@@ -148,11 +148,7 @@
                                   5]
   --ssl-keyfile TEXT              SSL key file
   --ssl-certfile TEXT             SSL certificate file
-<<<<<<< HEAD
-  --ssl-password TEXT             SSL key file password
-=======
   --ssl-keyfile-password TEXT     SSL key file password
->>>>>>> d5dcf80c
   --ssl-version INTEGER           SSL version to use (see stdlib ssl module's)
                                   [default: 2]
   --ssl-cert-reqs INTEGER         Whether client certificate is required (see
