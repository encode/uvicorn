<p align="center">
  <img width="320" height="320" src="https://raw.githubusercontent.com/tomchristie/uvicorn/master/docs/uvicorn.png" alt='uvicorn'>
</p>

<p align="center">
<em>The lightning-fast ASGI server.</em>
</p>

<p align="center">
<a href="https://github.com/encode/uvicorn/actions">
    <img src="https://github.com/encode/uvicorn/workflows/Test%20Suite/badge.svg" alt="Test Suite">
</a>
<a href="https://pypi.org/project/uvicorn/">
    <img src="https://badge.fury.io/py/uvicorn.svg" alt="Package version">
</a>
</p>

---

# Introduction

Uvicorn is a lightning-fast ASGI server implementation, using [uvloop][uvloop] and [httptools][httptools].

Until recently Python has lacked a minimal low-level server/application interface for
asyncio frameworks. The [ASGI specification][asgi] fills this gap, and means we're now able to
start building a common set of tooling usable across all asyncio frameworks.

ASGI should help enable an ecosystem of Python web frameworks that are highly competitive against Node
and Go in terms of achieving high throughput in IO-bound contexts. It also provides support for HTTP/2 and
WebSockets, which cannot be handled by WSGI.

Uvicorn currently supports HTTP/1.1 and WebSockets. Support for HTTP/2 is planned.

## Quickstart

Install using `pip`:

```shell
$ pip install uvicorn
```

This will install uvicorn with minimal (pure Python) dependencies.

```shell
$ pip install uvicorn[standard]
```

This will install uvicorn with "Cython-based" dependencies (where possible) and other "optional extras".

In this context, "Cython-based" means the following:

- the event loop `uvloop` will be installed and used if possible.
- the http protocol will be handled by `httptools` if possible.

Moreover, "optional extras" means that:

- the websocket protocol will be handled by `websockets` (should you want to use `wsproto` you'd need to install it manually) if possible.
- the `--reloader` flag in development mode will use `watchgod`.
- windows users will have `colorama` installed for the colored logs.
- `python-dotenv` will be installed should you want to use the `--env-file` option.
- `PyYAML` will be installed to allow you to provide a `.yaml` file to `--log-config`, if desired.

Create an application, in `example.py`:

```python
async def app(scope, receive, send):
    assert scope['type'] == 'http'

    await send({
        'type': 'http.response.start',
        'status': 200,
        'headers': [
            [b'content-type', b'text/plain'],
        ],
    })
    await send({
        'type': 'http.response.body',
        'body': b'Hello, world!',
    })
```

Run the server:

```shell
$ uvicorn example:app
```

---

## Usage

The uvicorn command line tool is the easiest way to run your application...

### Command line options

<!-- :cli_usage: -->
```
$ uvicorn --help
Usage: uvicorn [OPTIONS] APP

Options:
  --host TEXT                     Bind socket to this host.  [default:
                                  127.0.0.1]

  --port INTEGER                  Bind socket to this port.  [default: 8000]
  --uds TEXT                      Bind to a UNIX domain socket.
  --fd INTEGER                    Bind to socket from this file descriptor.
  --reload                        Enable auto-reload.
  --reload-dir TEXT               Set reload directories explicitly, instead
                                  of using the current working directory.

<<<<<<< HEAD
  --reload-delay FLOAT            Delay between previous and next check if
                                  application needs to be. Defaults to 0.25s.
                                  [default: 0.25]

  --workers INTEGER               Number of worker processes. Defaults to the
                                  $WEB_CONCURRENCY environment variable if
                                  available, or 1. Not valid with --reload.
=======
  --workers INTEGER               Number of worker processes. Defaults to the
                                  $WEB_CONCURRENCY environment variable if
                                  available. Not valid with --reload.
>>>>>>> 49e7e6c4

  --loop [auto|asyncio|uvloop]    Event loop implementation.  [default: auto]
  --http [auto|h11|httptools]     HTTP protocol implementation.  [default:
                                  auto]

  --ws [auto|none|websockets|wsproto]
                                  WebSocket protocol implementation.
                                  [default: auto]

<<<<<<< HEAD
=======
  --ws-max-size INTEGER           WebSocket max size message in bytes
                                  [default: 16777216]

>>>>>>> 49e7e6c4
  --lifespan [auto|on|off]        Lifespan implementation.  [default: auto]
  --interface [auto|asgi3|asgi2|wsgi]
                                  Select ASGI3, ASGI2, or WSGI as the
                                  application interface.  [default: auto]

  --env-file PATH                 Environment configuration file.
  --log-config PATH               Logging configuration file. Supported
                                  formats: .ini, .json, .yaml.

  --log-level [critical|error|warning|info|debug|trace]
                                  Log level. [default: info]
  --access-log / --no-access-log  Enable/Disable access log.
  --use-colors / --no-use-colors  Enable/Disable colorized logging.
  --proxy-headers / --no-proxy-headers
                                  Enable/Disable X-Forwarded-Proto,
                                  X-Forwarded-For, X-Forwarded-Port to
                                  populate remote address info.

  --forwarded-allow-ips TEXT      Comma seperated list of IPs to trust with
                                  proxy headers. Defaults to the
                                  $FORWARDED_ALLOW_IPS environment variable if
                                  available, or '127.0.0.1'.

  --root-path TEXT                Set the ASGI 'root_path' for applications
                                  submounted below a given URL path.

  --limit-concurrency INTEGER     Maximum number of concurrent connections or
                                  tasks to allow, before issuing HTTP 503
                                  responses.

  --backlog INTEGER               Maximum number of connections to hold in
                                  backlog

  --limit-max-requests INTEGER    Maximum number of requests to service before
                                  terminating the process.

  --timeout-keep-alive INTEGER    Close Keep-Alive connections if no new data
                                  is received within this timeout.  [default:
                                  5]

  --ssl-keyfile TEXT              SSL key file
  --ssl-certfile TEXT             SSL certificate file
  --ssl-keyfile-password TEXT     SSL keyfile password
  --ssl-version INTEGER           SSL version to use (see stdlib ssl module's)
                                  [default: 2]

  --ssl-cert-reqs INTEGER         Whether client certificate is required (see
                                  stdlib ssl module's)  [default: 0]

  --ssl-ca-certs TEXT             CA certificates file
  --ssl-ciphers TEXT              Ciphers to use (see stdlib ssl module's)
                                  [default: TLSv1]

  --header TEXT                   Specify custom default HTTP response headers
                                  as a Name:Value pair

  --version                       Display the uvicorn version and exit.
<<<<<<< HEAD
  --app-dir TEXT                  Look for APP in the specified directory, by
                                  adding this to the PYTHONPATH. Defaults to
                                  the current working directory.  [default: .]

  --factory                       Treat APP as an application factory, i.e. a
                                  () -> <ASGI app> callable.  [default: False]

=======
>>>>>>> 49e7e6c4
  --help                          Show this message and exit.
```

For more information, see the [settings documentation](settings.md).

### Running programmatically

To run uvicorn directly from your application...

**example.py**:

```python
import uvicorn

async def app(scope, receive, send):
    ...

if __name__ == "__main__":
    uvicorn.run("example:app", host="127.0.0.1", port=5000, log_level="info")
```

### Running with Gunicorn

[Gunicorn][gunicorn] is a mature, fully featured server and process manager.

Uvicorn includes a Gunicorn worker class allowing you to run ASGI applications,
with all of Uvicorn's performance benefits, while also giving you Gunicorn's
fully-featured process management.

This allows you to increase or decrease the number of worker processes on the
fly, restart worker processes gracefully, or perform server upgrades without downtime.

For production deployments we recommend using gunicorn with the uvicorn worker class.

```
gunicorn example:app -w 4 -k uvicorn.workers.UvicornWorker
```

For a [PyPy][pypy] compatible configuration use `uvicorn.workers.UvicornH11Worker`.

For more information, see the [deployment documentation](deployment.md).

### Application factories

The `--factory` flag allows loading the application from a factory function, rather than an application instance directly. The factory will be called with no arguments and should return an ASGI application.

**example.py**:

```python
def create_app():
    app = ...
    return app
```

```shell
$ uvicorn --factory example:create_app
```

## The ASGI interface

Uvicorn uses the [ASGI specification][asgi] for interacting with an application.

The application should expose an async callable which takes three arguments:

* `scope` - A dictionary containing information about the incoming connection.
* `receive` - A channel on which to receive incoming messages from the server.
* `send` - A channel on which to send outgoing messages to the server.

Two common patterns you might use are either function-based applications:

```python
async def app(scope, receive, send):
    assert scope['type'] == 'http'
    ...
```

Or instance-based applications:

```python
class App:
    async def __call__(self, scope, receive, send):
        assert scope['type'] == 'http'
        ...

app = App()
```

It's good practice for applications to raise an exception on scope types
that they do not handle.

The content of the `scope` argument, and the messages expected by `receive` and `send` depend on the protocol being used.

The format for HTTP messages is described in the [ASGI HTTP Message format][asgi-http].

### HTTP Scope

An incoming HTTP request might have a connection `scope` like this:

```python
{
    'type': 'http.request',
    'scheme': 'http',
    'root_path': '',
    'server': ('127.0.0.1', 8000),
    'http_version': '1.1',
    'method': 'GET',
    'path': '/',
    'headers': [
        [b'host', b'127.0.0.1:8000'],
        [b'user-agent', b'curl/7.51.0'],
        [b'accept', b'*/*']
    ]
}
```

### HTTP Messages

The instance coroutine communicates back to the server by sending messages to the `send` coroutine.

```python
await send({
    'type': 'http.response.start',
    'status': 200,
    'headers': [
        [b'content-type', b'text/plain'],
    ]
})
await send({
    'type': 'http.response.body',
    'body': b'Hello, world!',
})
```

### Requests & responses

Here's an example that displays the method and path used in the incoming request:

```python
async def app(scope, receive, send):
    """
    Echo the method and path back in an HTTP response.
    """
    assert scope['type'] == 'http'

    body = f'Received {scope["method"]} request to {scope["path"]}'
    await send({
        'type': 'http.response.start',
        'status': 200,
        'headers': [
            [b'content-type', b'text/plain'],
        ]
    })
    await send({
        'type': 'http.response.body',
        'body': body.encode('utf-8'),
    })
```

### Reading the request body

You can stream the request body without blocking the asyncio task pool,
by fetching messages from the `receive` coroutine.

```python
async def read_body(receive):
    """
    Read and return the entire body from an incoming ASGI message.
    """
    body = b''
    more_body = True

    while more_body:
        message = await receive()
        body += message.get('body', b'')
        more_body = message.get('more_body', False)

    return body


async def app(scope, receive, send):
    """
    Echo the request body back in an HTTP response.
    """
    body = await read_body(receive)
    await send({
        'type': 'http.response.start',
        'status': 200,
        'headers': [
            [b'content-type', b'text/plain'],
        ]
    })
    await send({
        'type': 'http.response.body',
        'body': body,
    })
```

### Streaming responses

You can stream responses by sending multiple `http.response.body` messages to
the `send` coroutine.

```python
import asyncio


async def app(scope, receive, send):
    """
    Send a slowly streaming HTTP response back to the client.
    """
    await send({
        'type': 'http.response.start',
        'status': 200,
        'headers': [
            [b'content-type', b'text/plain'],
        ]
    })
    for chunk in [b'Hello', b', ', b'world!']:
        await send({
            'type': 'http.response.body',
            'body': chunk,
            'more_body': True
        })
        await asyncio.sleep(1)
    await send({
        'type': 'http.response.body',
        'body': b'',
    })
```

---

## Alternative ASGI servers

### Daphne

The first ASGI server implementation, originally developed to power Django Channels, is [the Daphne webserver][daphne].

It is run widely in production, and supports HTTP/1.1, HTTP/2, and WebSockets.

Any of the example applications given here can equally well be run using `daphne` instead.

```
$ pip install daphne
$ daphne app:App
```

### Hypercorn

[Hypercorn][hypercorn] was initially part of the Quart web framework, before
being separated out into a standalone ASGI server.

Hypercorn supports HTTP/1.1, HTTP/2, and WebSockets.

```
$ pip install hypercorn
$ hypercorn app:App
```

---

## ASGI frameworks

You can use Uvicorn, Daphne, or Hypercorn to run any ASGI framework.

For small services you can also write ASGI applications directly.

### Starlette

[Starlette](https://github.com/encode/starlette) is a lightweight ASGI framework/toolkit.

It is ideal for building high performance asyncio services, and supports both HTTP and WebSockets.

### Django Channels

The ASGI specification was originally designed for use with [Django Channels](https://channels.readthedocs.io/en/latest/).

Channels is a little different to other ASGI frameworks in that it provides
an asynchronous frontend onto a threaded-framework backend. It allows Django
to support WebSockets, background tasks, and long-running connections,
with application code still running in a standard threaded context.

### Quart

[Quart](https://pgjones.gitlab.io/quart/) is a Flask-like ASGI web framework.

### FastAPI

[**FastAPI**](https://github.com/tiangolo/fastapi) is an API framework based on **Starlette** and **Pydantic**, heavily inspired by previous server versions of **APIStar**.

You write your API function parameters with Python 3.6+ type declarations and get automatic data conversion, data validation, OpenAPI schemas (with JSON Schemas) and interactive API documentation UIs.

### BlackSheep

[BlackSheep](https://www.neoteroi.dev/blacksheep/) is a web framework based on ASGI, inspired by Flask and ASP.NET Core.

Its most distinctive features are built-in support for dependency injection, automatic binding of parameters by request handler's type annotations, and automatic generation of OpenAPI documentation and Swagger UI.


[uvloop]: https://github.com/MagicStack/uvloop
[httptools]: https://github.com/MagicStack/httptools
[gunicorn]: http://gunicorn.org/
[pypy]: https://pypy.org/
[asgi]: https://asgi.readthedocs.io/en/latest/
[asgi-http]: https://asgi.readthedocs.io/en/latest/specs/www.html
[daphne]: https://github.com/django/daphne
[hypercorn]: https://gitlab.com/pgjones/hypercorn<|MERGE_RESOLUTION|>--- conflicted
+++ resolved
@@ -109,7 +109,6 @@
   --reload-dir TEXT               Set reload directories explicitly, instead
                                   of using the current working directory.
 
-<<<<<<< HEAD
   --reload-delay FLOAT            Delay between previous and next check if
                                   application needs to be. Defaults to 0.25s.
                                   [default: 0.25]
@@ -117,11 +116,7 @@
   --workers INTEGER               Number of worker processes. Defaults to the
                                   $WEB_CONCURRENCY environment variable if
                                   available, or 1. Not valid with --reload.
-=======
-  --workers INTEGER               Number of worker processes. Defaults to the
-                                  $WEB_CONCURRENCY environment variable if
-                                  available. Not valid with --reload.
->>>>>>> 49e7e6c4
+
 
   --loop [auto|asyncio|uvloop]    Event loop implementation.  [default: auto]
   --http [auto|h11|httptools]     HTTP protocol implementation.  [default:
@@ -131,12 +126,9 @@
                                   WebSocket protocol implementation.
                                   [default: auto]
 
-<<<<<<< HEAD
-=======
   --ws-max-size INTEGER           WebSocket max size message in bytes
                                   [default: 16777216]
 
->>>>>>> 49e7e6c4
   --lifespan [auto|on|off]        Lifespan implementation.  [default: auto]
   --interface [auto|asgi3|asgi2|wsgi]
                                   Select ASGI3, ASGI2, or WSGI as the
@@ -194,7 +186,6 @@
                                   as a Name:Value pair
 
   --version                       Display the uvicorn version and exit.
-<<<<<<< HEAD
   --app-dir TEXT                  Look for APP in the specified directory, by
                                   adding this to the PYTHONPATH. Defaults to
                                   the current working directory.  [default: .]
@@ -202,8 +193,6 @@
   --factory                       Treat APP as an application factory, i.e. a
                                   () -> <ASGI app> callable.  [default: False]
 
-=======
->>>>>>> 49e7e6c4
   --help                          Show this message and exit.
 ```
 
