<p align="center">
  <img width="320" height="320" src="../../uvicorn.png" alt='uvicorn'>
</p>

<p align="center">
<em>An ASGI web server, for Python.</em>
</p>

<p align="center">
<a href="https://github.com/encode/uvicorn/actions">
    <img src="https://github.com/encode/uvicorn/workflows/Test%20Suite/badge.svg" alt="Test Suite">
</a>
<a href="https://pypi.org/project/uvicorn/">
    <img src="https://badge.fury.io/py/uvicorn.svg" alt="Package version">
</a>
<a href="https://pypi.org/project/uvicorn" target="_blank">
    <img src="https://img.shields.io/pypi/pyversions/uvicorn.svg?color=%2334D058" alt="Supported Python versions">
</a>
</p>

---

# Introduction

Uvicorn is an ASGI web server implementation for Python.

Until recently Python has lacked a minimal low-level server/application interface for
async frameworks. The [ASGI specification][asgi] fills this gap, and means we're now able to
start building a common set of tooling usable across all async frameworks.

Uvicorn currently supports **HTTP/1.1** and **WebSockets**.

## Quickstart

Install using `pip`:

```shell
$ pip install uvicorn
```

This will install uvicorn with minimal (pure Python) dependencies.

```shell
$ pip install 'uvicorn[standard]'
```

This will install uvicorn with "Cython-based" dependencies (where possible) and other "optional extras".

In this context, "Cython-based" means the following:

- the event loop `uvloop` will be installed and used if possible.
  - `uvloop` is a fast, drop-in replacement of the built-in asyncio event loop. It is implemented in Cython. Read more [here][uvloop_docs].
  - The built-in asyncio event loop serves as an easy-to-read reference implementation and is there for easy debugging as it's pure-python based.
- the http protocol will be handled by `httptools` if possible.
  - Read more about comparison with `h11` [here][httptools_vs_h11].

Moreover, "optional extras" means that:

- the websocket protocol will be handled by `websockets` (should you want to use `wsproto` you'd need to install it manually) if possible.
- the `--reload` flag in development mode will use `watchfiles`.
- windows users will have `colorama` installed for the colored logs.
- `python-dotenv` will be installed should you want to use the `--env-file` option.
- `PyYAML` will be installed to allow you to provide a `.yaml` file to `--log-config`, if desired.

Create an application:

```python title="main.py"
async def app(scope, receive, send):
    assert scope['type'] == 'http'

    await send({
        'type': 'http.response.start',
        'status': 200,
        'headers': [
            [b'content-type', b'text/plain'],
        ],
    })
    await send({
        'type': 'http.response.body',
        'body': b'Hello, world!',
    })
```

Run the server:

```shell
$ uvicorn main:app
```

---

## Usage

The uvicorn command line tool is the easiest way to run your application.

### Command line options

<<<<<<< HEAD
<!-- :cli_usage: -->
```
$ uvicorn --help
Usage: uvicorn [OPTIONS] APP

Options:
  --host TEXT                     Bind socket to this host.  [default:
                                  127.0.0.1]
  --port INTEGER                  Bind socket to this port. If 0, an available
                                  port will be picked.  [default: 8000]
  --uds TEXT                      Bind to a UNIX domain socket.
  --fd INTEGER                    Bind to socket from this file descriptor.
  --reload                        Enable auto-reload.
  --reload-dir PATH               Set reload directories explicitly, instead
                                  of using the current working directory.
  --reload-include TEXT           Set glob patterns to include while watching
                                  for files. Includes '*.py' by default; these
                                  defaults can be overridden with `--reload-
                                  exclude`. This option has no effect unless
                                  watchfiles is installed.
  --reload-exclude TEXT           Set glob patterns to exclude while watching
                                  for files. Includes '.*, .py[cod], .sw.*,
                                  ~*' by default; these defaults can be
                                  overridden with `--reload-include`. This
                                  option has no effect unless watchfiles is
                                  installed.
  --reload-delay FLOAT            Delay between previous and next check if
                                  application needs to be. Defaults to 0.25s.
                                  [default: 0.25]
  --workers INTEGER               Number of worker processes. Defaults to the
                                  $WEB_CONCURRENCY environment variable if
                                  available, or 1. Not valid with --reload.
  --loop TEXT                     Event loop implementation. Can be one of
                                  [auto|asyncio|uvloop] or an import string to
                                  a function of type: (use_subprocess: bool)
                                  -> Callable[[], asyncio.AbstractEventLoop].
                                  [default: auto]
  --http [auto|h11|httptools]     HTTP protocol implementation.  [default:
                                  auto]
  --ws [auto|none|websockets|wsproto]
                                  WebSocket protocol implementation.
                                  [default: auto]
  --ws-max-size INTEGER           WebSocket max size message in bytes
                                  [default: 16777216]
  --ws-max-queue INTEGER          The maximum length of the WebSocket message
                                  queue.  [default: 32]
  --ws-ping-interval FLOAT        WebSocket ping interval in seconds.
                                  [default: 20.0]
  --ws-ping-timeout FLOAT         WebSocket ping timeout in seconds.
                                  [default: 20.0]
  --ws-per-message-deflate BOOLEAN
                                  WebSocket per-message-deflate compression
                                  [default: True]
  --lifespan [auto|on|off]        Lifespan implementation.  [default: auto]
  --interface [auto|asgi3|asgi2|wsgi]
                                  Select ASGI3, ASGI2, or WSGI as the
                                  application interface.  [default: auto]
  --env-file PATH                 Environment configuration file.
  --log-config PATH               Logging configuration file. Supported
                                  formats: .ini, .json, .yaml.
  --log-level [critical|error|warning|info|debug|trace]
                                  Log level. [default: info]
  --access-log / --no-access-log  Enable/Disable access log.
  --use-colors / --no-use-colors  Enable/Disable colorized logging.
  --proxy-headers / --no-proxy-headers
                                  Enable/Disable X-Forwarded-Proto,
                                  X-Forwarded-For, X-Forwarded-Port to
                                  populate remote address info.
  --server-header / --no-server-header
                                  Enable/Disable default Server header.
  --date-header / --no-date-header
                                  Enable/Disable default Date header.
  --forwarded-allow-ips TEXT      Comma separated list of IP Addresses, IP
                                  Networks, or literals (e.g. UNIX Socket
                                  path) to trust with proxy headers. Defaults
                                  to the $FORWARDED_ALLOW_IPS environment
                                  variable if available, or '127.0.0.1'. The
                                  literal '*' means trust everything.
  --root-path TEXT                Set the ASGI 'root_path' for applications
                                  submounted below a given URL path.
  --limit-concurrency INTEGER     Maximum number of concurrent connections or
                                  tasks to allow, before issuing HTTP 503
                                  responses.
  --backlog INTEGER               Maximum number of connections to hold in
                                  backlog
  --limit-max-requests INTEGER    Maximum number of requests to service before
                                  terminating the process.
  --timeout-keep-alive INTEGER    Close Keep-Alive connections if no new data
                                  is received within this timeout.  [default:
                                  5]
  --timeout-graceful-shutdown INTEGER
                                  Maximum number of seconds to wait for
                                  graceful shutdown.
  --ssl-keyfile TEXT              SSL key file
  --ssl-certfile TEXT             SSL certificate file
  --ssl-keyfile-password TEXT     SSL keyfile password
  --ssl-version INTEGER           SSL version to use (see stdlib ssl module's)
                                  [default: 17]
  --ssl-cert-reqs INTEGER         Whether client certificate is required (see
                                  stdlib ssl module's)  [default: 0]
  --ssl-ca-certs TEXT             CA certificates file
  --ssl-ciphers TEXT              Ciphers to use (see stdlib ssl module's)
                                  [default: TLSv1]
  --header TEXT                   Specify custom default HTTP response headers
                                  as a Name:Value pair
  --version                       Display the uvicorn version and exit.
  --app-dir TEXT                  Look for APP in the specified directory, by
                                  adding this to the PYTHONPATH. Defaults to
                                  the current working directory.  [default:
                                  ""]
  --h11-max-incomplete-event-size INTEGER
                                  For h11, the maximum number of bytes to
                                  buffer of an incomplete event.
  --factory                       Treat APP as an application factory, i.e. a
                                  () -> <ASGI app> callable.
  --help                          Show this message and exit.
=======
```bash
{{ uvicorn_help }}
>>>>>>> 90f43699
```

For more information, see the [settings documentation](settings.md).

### Running programmatically

There are several ways to run uvicorn directly from your application.

#### `uvicorn.run`

If you're looking for a programmatic equivalent of the `uvicorn` command line interface, use `uvicorn.run()`:

```py title="main.py"
import uvicorn

async def app(scope, receive, send):
    ...

if __name__ == "__main__":
    uvicorn.run("main:app", port=5000, log_level="info")
```

#### `Config` and `Server` instances

For more control over configuration and server lifecycle, use `uvicorn.Config` and `uvicorn.Server`:

```py title="main.py"
import uvicorn

async def app(scope, receive, send):
    ...

if __name__ == "__main__":
    config = uvicorn.Config("main:app", port=5000, log_level="info")
    server = uvicorn.Server(config)
    server.run()
```

If you'd like to run Uvicorn from an already running async environment, use `uvicorn.Server.serve()` instead:

```py title="main.py"
import asyncio
import uvicorn

async def app(scope, receive, send):
    ...

async def main():
    config = uvicorn.Config("main:app", port=5000, log_level="info")
    server = uvicorn.Server(config)
    await server.serve()

if __name__ == "__main__":
    asyncio.run(main())
```

### Running with Gunicorn

!!! warning
    The `uvicorn.workers` module is deprecated and will be removed in a future release.

    You should use the [`uvicorn-worker`](https://github.com/Kludex/uvicorn-worker) package instead.

    ```bash
    python -m pip install uvicorn-worker
    ```

[Gunicorn][gunicorn] is a mature, fully featured server and process manager.

Uvicorn includes a Gunicorn worker class allowing you to run ASGI applications,
with all of Uvicorn's performance benefits, while also giving you Gunicorn's
fully-featured process management.

This allows you to increase or decrease the number of worker processes on the
fly, restart worker processes gracefully, or perform server upgrades without downtime.

For production deployments we recommend using gunicorn with the uvicorn worker class.

```
gunicorn example:app -w 4 -k uvicorn.workers.UvicornWorker
```

For a [PyPy][pypy] compatible configuration use `uvicorn.workers.UvicornH11Worker`.

For more information, see the [deployment documentation](deployment.md).

### Application factories

The `--factory` flag allows loading the application from a factory function, rather than an application instance directly. The factory will be called with no arguments and should return an ASGI application.

```py title="main.py"
def create_app():
    app = ...
    return app
```

```shell
$ uvicorn --factory main:create_app
```

## The ASGI interface

Uvicorn uses the [ASGI specification][asgi] for interacting with an application.

The application should expose an async callable which takes three arguments:

* `scope` - A dictionary containing information about the incoming connection.
* `receive` - A channel on which to receive incoming messages from the server.
* `send` - A channel on which to send outgoing messages to the server.

Two common patterns you might use are either function-based applications:

```python
async def app(scope, receive, send):
    assert scope['type'] == 'http'
    ...
```

Or instance-based applications:

```python
class App:
    async def __call__(self, scope, receive, send):
        assert scope['type'] == 'http'
        ...

app = App()
```

It's good practice for applications to raise an exception on scope types
that they do not handle.

The content of the `scope` argument, and the messages expected by `receive` and `send` depend on the protocol being used.

The format for HTTP messages is described in the [ASGI HTTP Message format][asgi-http].

### HTTP Scope

An incoming HTTP request might have a connection `scope` like this:

```python
{
    'type': 'http',
    'scheme': 'http',
    'root_path': '',
    'server': ('127.0.0.1', 8000),
    'http_version': '1.1',
    'method': 'GET',
    'path': '/',
    'headers': [
        (b'host', b'127.0.0.1:8000'),
        (b'user-agent', b'curl/7.51.0'),
        (b'accept', b'*/*')
    ]
}
```

### HTTP Messages

The instance coroutine communicates back to the server by sending messages to the `send` coroutine.

```python
await send({
    'type': 'http.response.start',
    'status': 200,
    'headers': [
        [b'content-type', b'text/plain'],
    ]
})
await send({
    'type': 'http.response.body',
    'body': b'Hello, world!',
})
```

### Requests & responses

Here's an example that displays the method and path used in the incoming request:

```python
async def app(scope, receive, send):
    """
    Echo the method and path back in an HTTP response.
    """
    assert scope['type'] == 'http'

    body = f'Received {scope["method"]} request to {scope["path"]}'
    await send({
        'type': 'http.response.start',
        'status': 200,
        'headers': [
            [b'content-type', b'text/plain'],
        ]
    })
    await send({
        'type': 'http.response.body',
        'body': body.encode('utf-8'),
    })
```

### Reading the request body

You can stream the request body without blocking the asyncio task pool,
by fetching messages from the `receive` coroutine.

```python
async def read_body(receive):
    """
    Read and return the entire body from an incoming ASGI message.
    """
    body = b''
    more_body = True

    while more_body:
        message = await receive()
        body += message.get('body', b'')
        more_body = message.get('more_body', False)

    return body


async def app(scope, receive, send):
    """
    Echo the request body back in an HTTP response.
    """
    body = await read_body(receive)
    await send({
        'type': 'http.response.start',
        'status': 200,
        'headers': [
            (b'content-type', b'text/plain'),
            (b'content-length', str(len(body)).encode())
        ]
    })
    await send({
        'type': 'http.response.body',
        'body': body,
    })
```

### Streaming responses

You can stream responses by sending multiple `http.response.body` messages to
the `send` coroutine.

```python
import asyncio


async def app(scope, receive, send):
    """
    Send a slowly streaming HTTP response back to the client.
    """
    await send({
        'type': 'http.response.start',
        'status': 200,
        'headers': [
            [b'content-type', b'text/plain'],
        ]
    })
    for chunk in [b'Hello', b', ', b'world!']:
        await send({
            'type': 'http.response.body',
            'body': chunk,
            'more_body': True
        })
        await asyncio.sleep(1)
    await send({
        'type': 'http.response.body',
        'body': b'',
    })
```

---

## Why ASGI?

Most well established Python Web frameworks started out as WSGI-based frameworks.

WSGI applications are a single, synchronous callable that takes a request and returns a response.
This doesn’t allow for long-lived connections, like you get with long-poll HTTP or WebSocket connections,
which WSGI doesn't support well.

Having an async concurrency model also allows for options such as lightweight background tasks,
and can be less of a limiting factor for endpoints that have long periods being blocked on network
I/O such as dealing with slow HTTP requests.

---

## Alternative ASGI servers

A strength of the ASGI protocol is that it decouples the server implementation
from the application framework. This allows for an ecosystem of interoperating
webservers and application frameworks.

### Daphne

The first ASGI server implementation, originally developed to power Django Channels, is [the Daphne webserver][daphne].

It is run widely in production, and supports HTTP/1.1, HTTP/2, and WebSockets.

Any of the example applications given here can equally well be run using `daphne` instead.

```
$ pip install daphne
$ daphne app:App
```

### Hypercorn

[Hypercorn][hypercorn] was initially part of the Quart web framework, before
being separated out into a standalone ASGI server.

Hypercorn supports HTTP/1.1, HTTP/2, HTTP/3 and WebSockets.

```
$ pip install hypercorn
$ hypercorn app:App
```

---

## ASGI frameworks

You can use Uvicorn, Daphne, or Hypercorn to run any ASGI framework.

For small services you can also write ASGI applications directly.

### Starlette

[Starlette](https://github.com/encode/starlette) is a lightweight ASGI framework/toolkit.

It is ideal for building high performance asyncio services, and supports both HTTP and WebSockets.

### Django Channels

The ASGI specification was originally designed for use with [Django Channels](https://channels.readthedocs.io/en/latest/).

Channels is a little different to other ASGI frameworks in that it provides
an asynchronous frontend onto a threaded-framework backend. It allows Django
to support WebSockets, background tasks, and long-running connections,
with application code still running in a standard threaded context.

### Quart

[Quart](https://pgjones.gitlab.io/quart/) is a Flask-like ASGI web framework.

### FastAPI

[**FastAPI**](https://github.com/tiangolo/fastapi) is an API framework based on **Starlette** and **Pydantic**, heavily inspired by previous server versions of **APIStar**.

You write your API function parameters with Python 3.6+ type declarations and get automatic data conversion, data validation, OpenAPI schemas (with JSON Schemas) and interactive API documentation UIs.

### BlackSheep

[BlackSheep](https://www.neoteroi.dev/blacksheep/) is a web framework based on ASGI, inspired by Flask and ASP.NET Core.

Its most distinctive features are built-in support for dependency injection, automatic binding of parameters by request handler's type annotations, and automatic generation of OpenAPI documentation and Swagger UI.

### Falcon

[Falcon](https://falconframework.org) is a minimalist REST and app backend framework for Python, with a focus on reliability, correctness, and performance at scale.

### Muffin

[Muffin](https://github.com/klen/muffin) is a fast, lightweight and asynchronous ASGI web-framework for Python 3.

### Litestar

[Litestar](https://litestar.dev) is a powerful, lightweight and flexible ASGI framework.

It includes everything that's needed to build modern APIs - from data serialization and validation to websockets, ORM integration, session management, authentication and more.

### Panther

[Panther](https://PantherPy.github.io/) is a fast & friendly web framework for building async APIs with Python 3.10+.

It has built-in Document-oriented Database, Caching System, Authentication and Permission Classes, Visual API Monitoring and also supports Websocket, Throttling, Middlewares.


[uvloop]: https://github.com/MagicStack/uvloop
[httptools]: https://github.com/MagicStack/httptools
[gunicorn]: https://gunicorn.org/
[pypy]: https://pypy.org/
[asgi]: https://asgi.readthedocs.io/en/latest/
[asgi-http]: https://asgi.readthedocs.io/en/latest/specs/www.html
[daphne]: https://github.com/django/daphne
[hypercorn]: https://github.com/pgjones/hypercorn
[uvloop_docs]: https://uvloop.readthedocs.io/
[httptools_vs_h11]: https://github.com/python-hyper/h11/issues/9<|MERGE_RESOLUTION|>--- conflicted
+++ resolved
@@ -95,127 +95,8 @@
 
 ### Command line options
 
-<<<<<<< HEAD
-<!-- :cli_usage: -->
-```
-$ uvicorn --help
-Usage: uvicorn [OPTIONS] APP
-
-Options:
-  --host TEXT                     Bind socket to this host.  [default:
-                                  127.0.0.1]
-  --port INTEGER                  Bind socket to this port. If 0, an available
-                                  port will be picked.  [default: 8000]
-  --uds TEXT                      Bind to a UNIX domain socket.
-  --fd INTEGER                    Bind to socket from this file descriptor.
-  --reload                        Enable auto-reload.
-  --reload-dir PATH               Set reload directories explicitly, instead
-                                  of using the current working directory.
-  --reload-include TEXT           Set glob patterns to include while watching
-                                  for files. Includes '*.py' by default; these
-                                  defaults can be overridden with `--reload-
-                                  exclude`. This option has no effect unless
-                                  watchfiles is installed.
-  --reload-exclude TEXT           Set glob patterns to exclude while watching
-                                  for files. Includes '.*, .py[cod], .sw.*,
-                                  ~*' by default; these defaults can be
-                                  overridden with `--reload-include`. This
-                                  option has no effect unless watchfiles is
-                                  installed.
-  --reload-delay FLOAT            Delay between previous and next check if
-                                  application needs to be. Defaults to 0.25s.
-                                  [default: 0.25]
-  --workers INTEGER               Number of worker processes. Defaults to the
-                                  $WEB_CONCURRENCY environment variable if
-                                  available, or 1. Not valid with --reload.
-  --loop TEXT                     Event loop implementation. Can be one of
-                                  [auto|asyncio|uvloop] or an import string to
-                                  a function of type: (use_subprocess: bool)
-                                  -> Callable[[], asyncio.AbstractEventLoop].
-                                  [default: auto]
-  --http [auto|h11|httptools]     HTTP protocol implementation.  [default:
-                                  auto]
-  --ws [auto|none|websockets|wsproto]
-                                  WebSocket protocol implementation.
-                                  [default: auto]
-  --ws-max-size INTEGER           WebSocket max size message in bytes
-                                  [default: 16777216]
-  --ws-max-queue INTEGER          The maximum length of the WebSocket message
-                                  queue.  [default: 32]
-  --ws-ping-interval FLOAT        WebSocket ping interval in seconds.
-                                  [default: 20.0]
-  --ws-ping-timeout FLOAT         WebSocket ping timeout in seconds.
-                                  [default: 20.0]
-  --ws-per-message-deflate BOOLEAN
-                                  WebSocket per-message-deflate compression
-                                  [default: True]
-  --lifespan [auto|on|off]        Lifespan implementation.  [default: auto]
-  --interface [auto|asgi3|asgi2|wsgi]
-                                  Select ASGI3, ASGI2, or WSGI as the
-                                  application interface.  [default: auto]
-  --env-file PATH                 Environment configuration file.
-  --log-config PATH               Logging configuration file. Supported
-                                  formats: .ini, .json, .yaml.
-  --log-level [critical|error|warning|info|debug|trace]
-                                  Log level. [default: info]
-  --access-log / --no-access-log  Enable/Disable access log.
-  --use-colors / --no-use-colors  Enable/Disable colorized logging.
-  --proxy-headers / --no-proxy-headers
-                                  Enable/Disable X-Forwarded-Proto,
-                                  X-Forwarded-For, X-Forwarded-Port to
-                                  populate remote address info.
-  --server-header / --no-server-header
-                                  Enable/Disable default Server header.
-  --date-header / --no-date-header
-                                  Enable/Disable default Date header.
-  --forwarded-allow-ips TEXT      Comma separated list of IP Addresses, IP
-                                  Networks, or literals (e.g. UNIX Socket
-                                  path) to trust with proxy headers. Defaults
-                                  to the $FORWARDED_ALLOW_IPS environment
-                                  variable if available, or '127.0.0.1'. The
-                                  literal '*' means trust everything.
-  --root-path TEXT                Set the ASGI 'root_path' for applications
-                                  submounted below a given URL path.
-  --limit-concurrency INTEGER     Maximum number of concurrent connections or
-                                  tasks to allow, before issuing HTTP 503
-                                  responses.
-  --backlog INTEGER               Maximum number of connections to hold in
-                                  backlog
-  --limit-max-requests INTEGER    Maximum number of requests to service before
-                                  terminating the process.
-  --timeout-keep-alive INTEGER    Close Keep-Alive connections if no new data
-                                  is received within this timeout.  [default:
-                                  5]
-  --timeout-graceful-shutdown INTEGER
-                                  Maximum number of seconds to wait for
-                                  graceful shutdown.
-  --ssl-keyfile TEXT              SSL key file
-  --ssl-certfile TEXT             SSL certificate file
-  --ssl-keyfile-password TEXT     SSL keyfile password
-  --ssl-version INTEGER           SSL version to use (see stdlib ssl module's)
-                                  [default: 17]
-  --ssl-cert-reqs INTEGER         Whether client certificate is required (see
-                                  stdlib ssl module's)  [default: 0]
-  --ssl-ca-certs TEXT             CA certificates file
-  --ssl-ciphers TEXT              Ciphers to use (see stdlib ssl module's)
-                                  [default: TLSv1]
-  --header TEXT                   Specify custom default HTTP response headers
-                                  as a Name:Value pair
-  --version                       Display the uvicorn version and exit.
-  --app-dir TEXT                  Look for APP in the specified directory, by
-                                  adding this to the PYTHONPATH. Defaults to
-                                  the current working directory.  [default:
-                                  ""]
-  --h11-max-incomplete-event-size INTEGER
-                                  For h11, the maximum number of bytes to
-                                  buffer of an incomplete event.
-  --factory                       Treat APP as an application factory, i.e. a
-                                  () -> <ASGI app> callable.
-  --help                          Show this message and exit.
-=======
 ```bash
 {{ uvicorn_help }}
->>>>>>> 90f43699
 ```
 
 For more information, see the [settings documentation](settings.md).
