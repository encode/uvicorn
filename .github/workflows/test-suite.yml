--- conflicted
+++ resolved
@@ -13,11 +13,7 @@
     runs-on: "${{ matrix.os }}"
     strategy:
       matrix:
-<<<<<<< HEAD
-        python-version: ["3.7", "3.8", "3.9", "3.10.0-rc.2"]
-=======
         python-version: ["3.6", "3.7", "3.8", "3.9", "3.10"]
->>>>>>> 23fe50f8
         os: [windows-latest, ubuntu-latest]
     steps:
       - uses: "actions/checkout@v2"
