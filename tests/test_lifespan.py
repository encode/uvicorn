--- conflicted
+++ resolved
@@ -237,9 +237,6 @@
 
     loop = asyncio.new_event_loop()
     loop.run_until_complete(test())
-<<<<<<< HEAD
-    loop.close()
-=======
     error_messages = [
         record.message
         for record in caplog.records
@@ -247,4 +244,4 @@
     ]
     assert "the lifespan event failed" in error_messages.pop(0)
     assert "Application shutdown failed. Exiting." in error_messages.pop(0)
->>>>>>> 06fedab6
+    loop.close()