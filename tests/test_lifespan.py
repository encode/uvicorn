--- conflicted
+++ resolved
@@ -204,9 +204,7 @@
 
     loop = asyncio.new_event_loop()
     loop.run_until_complete(test())
-<<<<<<< HEAD
-    loop.close()
-=======
+    loop.close()
 
 
 @pytest.mark.parametrize("mode", ("auto", "on"))
@@ -236,5 +234,4 @@
         assert lifespan.should_exit
 
     loop = asyncio.new_event_loop()
-    loop.run_until_complete(test())
->>>>>>> 9dc5a432
+    loop.run_until_complete(test())