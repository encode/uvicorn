from __future__ import annotations

<<<<<<< HEAD
from typing import TYPE_CHECKING, cast
=======
from typing import TYPE_CHECKING
>>>>>>> 4a503d84

import httpx
import httpx._transports.asgi
import pytest
import websockets.client

from tests.response import Response
from tests.utils import run_server
from uvicorn._types import ASGIReceiveCallable, ASGISendCallable, Scope
from uvicorn.config import Config
from uvicorn.middleware.proxy_headers import ProxyHeadersMiddleware, _TrustedHosts

if TYPE_CHECKING:
    from uvicorn.protocols.http.h11_impl import H11Protocol
    from uvicorn.protocols.http.httptools_impl import HttpToolsProtocol
    from uvicorn.protocols.websockets.websockets_impl import WebSocketProtocol
    from uvicorn.protocols.websockets.wsproto_impl import WSProtocol


async def default_app(
    scope: Scope,
    receive: ASGIReceiveCallable,
    send: ASGISendCallable,
) -> None:
    scheme = scope["scheme"]  # type: ignore
    if (client := scope["client"]) is None:  # type: ignore
        client_addr = "NONE"
    else:
        host, port = client
        client_addr = f"{host}:{port}"

    response = Response(f"{scheme}://{client_addr}", media_type="text/plain")
    await response(scope, receive, send)


def make_httpx_client(
    trusted_hosts: str | list[str],
    client: tuple[str, int] = ("127.0.0.1", 123),
) -> httpx.AsyncClient:
    """Create async client for use in test cases

    Args:
        trusted_hosts: trusted_hosts for proxy middleware
        client: transport client to use
    """

    app = cast(
        httpx._transports.asgi._ASGIApp,
        ProxyHeadersMiddleware(default_app, trusted_hosts),
    )
    transport = httpx.ASGITransport(app=app, client=client)
    return httpx.AsyncClient(transport=transport, base_url="http://testserver")


def make_x_headers(for_: str | None, proto: str | None = "https") -> dict[str, str]:
    """Make X-Forwarded-* header dict

    Set any argument as `None` to exclude header.

    Args:
        for_: forwarded for value
        proto: forwarded proto value
    """
    headers: dict[str, str] = {}
    if for_ is not None:
        headers["X-Forwarded-For"] = for_

    if proto is not None:
        headers["X-Forwarded-Proto"] = proto

    return headers


# Note: we vary the format here to also test some of the functionality
# of the _TrustedHosts.__init__ method.
_TRUSTED_NOTHING: list[str] = []
_TRUSTED_EVERYTHING = "*"
_TRUSTED_IPv4_ADDRESSES = "127.0.0.1, 10.0.0.1"
_TRUSTED_IPv4_NETWORKS = ["127.0.0.0/8", "10.0.0.0/8"]
_TRUSTED_IPv6_ADDRESSES = [
    "2001:db8::",
    "2001:0db8:0001:0000:0000:0ab9:C0A8:0102",
    "2001:db8:3333:4444:5555:6666:1.2.3.4",  # This is a dual address
    "::11.22.33.44",  # This is a dual address
]
_TRUSTED_IPv6_NETWORKS = "2001:db8:abcd:0012::0/64"
_TRUSTED_LITERALS = "some-literal , unix:///foo/bar  ,  /foo/bar"


@pytest.mark.parametrize(
    ("init_hosts", "test_host", "expected"),
    [
        ## Never Trust trust
        ## -----------------------------
        # Test IPv4 Addresses
        (_TRUSTED_NOTHING, "127.0.0.0", False),
        (_TRUSTED_NOTHING, "127.0.0.1", False),
        (_TRUSTED_NOTHING, "127.1.1.1", False),
        (_TRUSTED_NOTHING, "127.255.255.255", False),
        (_TRUSTED_NOTHING, "10.0.0.0", False),
        (_TRUSTED_NOTHING, "10.0.0.1", False),
        (_TRUSTED_NOTHING, "10.1.1.1", False),
        (_TRUSTED_NOTHING, "10.255.255.255", False),
        (_TRUSTED_NOTHING, "192.168.0.0", False),
        (_TRUSTED_NOTHING, "192.168.0.1", False),
        (_TRUSTED_NOTHING, "1.1.1.1", False),
        # Test IPv6 Addresses
        (_TRUSTED_NOTHING, "2001:db8::", False),
        (_TRUSTED_NOTHING, "2001:db8:abcd:0012::0", False),
        (_TRUSTED_NOTHING, "2001:db8:abcd:0012::1:1", False),
        (_TRUSTED_NOTHING, "::", False),
        (_TRUSTED_NOTHING, "::1", False),
        (
            _TRUSTED_NOTHING,
            "2001:db8:3333:4444:5555:6666:102:304",
            False,
        ),  # aka 2001:db8:3333:4444:5555:6666:1.2.3.4
        (_TRUSTED_NOTHING, "::b16:212c", False),  # aka ::11.22.33.44
        (_TRUSTED_NOTHING, "a:b:c:d::", False),
        (_TRUSTED_NOTHING, "::a:b:c:d", False),
        # Test Literals
        (_TRUSTED_NOTHING, "some-literal", False),
        (_TRUSTED_NOTHING, "unix:///foo/bar", False),
        (_TRUSTED_NOTHING, "/foo/bar", False),
        (_TRUSTED_NOTHING, "*", False),
        (_TRUSTED_NOTHING, "another-literal", False),
        (_TRUSTED_NOTHING, "unix:///another/path", False),
        (_TRUSTED_NOTHING, "/another/path", False),
        (_TRUSTED_NOTHING, "", False),
        ## Always trust
        ## -----------------------------
        # Test IPv4 Addresses
        (_TRUSTED_EVERYTHING, "127.0.0.0", True),
        (_TRUSTED_EVERYTHING, "127.0.0.1", True),
        (_TRUSTED_EVERYTHING, "127.1.1.1", True),
        (_TRUSTED_EVERYTHING, "127.255.255.255", True),
        (_TRUSTED_EVERYTHING, "10.0.0.0", True),
        (_TRUSTED_EVERYTHING, "10.0.0.1", True),
        (_TRUSTED_EVERYTHING, "10.1.1.1", True),
        (_TRUSTED_EVERYTHING, "10.255.255.255", True),
        (_TRUSTED_EVERYTHING, "192.168.0.0", True),
        (_TRUSTED_EVERYTHING, "192.168.0.1", True),
        (_TRUSTED_EVERYTHING, "1.1.1.1", True),
        # Test IPv6 Addresses
        (_TRUSTED_EVERYTHING, "2001:db8::", True),
        (_TRUSTED_EVERYTHING, "2001:db8:abcd:0012::0", True),
        (_TRUSTED_EVERYTHING, "2001:db8:abcd:0012::1:1", True),
        (_TRUSTED_EVERYTHING, "::", True),
        (_TRUSTED_EVERYTHING, "::1", True),
        (
            _TRUSTED_EVERYTHING,
            "2001:db8:3333:4444:5555:6666:102:304",
            True,
        ),  # aka 2001:db8:3333:4444:5555:6666:1.2.3.4
        (_TRUSTED_EVERYTHING, "::b16:212c", True),  # aka ::11.22.33.44
        (_TRUSTED_EVERYTHING, "a:b:c:d::", True),
        (_TRUSTED_EVERYTHING, "::a:b:c:d", True),
        # Test Literals
        (_TRUSTED_EVERYTHING, "some-literal", True),
        (_TRUSTED_EVERYTHING, "unix:///foo/bar", True),
        (_TRUSTED_EVERYTHING, "/foo/bar", True),
        (_TRUSTED_EVERYTHING, "*", True),
        (_TRUSTED_EVERYTHING, "another-literal", True),
        (_TRUSTED_EVERYTHING, "unix:///another/path", True),
        (_TRUSTED_EVERYTHING, "/another/path", True),
        (_TRUSTED_EVERYTHING, "", True),
        ## Trust IPv4 Addresses
        ## -----------------------------
        # Test IPv4 Addresses
        (_TRUSTED_IPv4_ADDRESSES, "127.0.0.0", False),
        (_TRUSTED_IPv4_ADDRESSES, "127.0.0.1", True),
        (_TRUSTED_IPv4_ADDRESSES, "127.1.1.1", False),
        (_TRUSTED_IPv4_ADDRESSES, "127.255.255.255", False),
        (_TRUSTED_IPv4_ADDRESSES, "10.0.0.0", False),
        (_TRUSTED_IPv4_ADDRESSES, "10.0.0.1", True),
        (_TRUSTED_IPv4_ADDRESSES, "10.1.1.1", False),
        (_TRUSTED_IPv4_ADDRESSES, "10.255.255.255", False),
        (_TRUSTED_IPv4_ADDRESSES, "192.168.0.0", False),
        (_TRUSTED_IPv4_ADDRESSES, "192.168.0.1", False),
        (_TRUSTED_IPv4_ADDRESSES, "1.1.1.1", False),
        # Test IPv6 Addresses
        (_TRUSTED_IPv4_ADDRESSES, "2001:db8::", False),
        (_TRUSTED_IPv4_ADDRESSES, "2001:db8:abcd:0012::0", False),
        (_TRUSTED_IPv4_ADDRESSES, "2001:db8:abcd:0012::1:1", False),
        (_TRUSTED_IPv4_ADDRESSES, "::", False),
        (_TRUSTED_IPv4_ADDRESSES, "::1", False),
        (
            _TRUSTED_IPv4_ADDRESSES,
            "2001:db8:3333:4444:5555:6666:102:304",
            False,
        ),  # aka 2001:db8:3333:4444:5555:6666:1.2.3.4
        (_TRUSTED_IPv4_ADDRESSES, "::b16:212c", False),  # aka ::11.22.33.44
        (_TRUSTED_IPv4_ADDRESSES, "a:b:c:d::", False),
        (_TRUSTED_IPv4_ADDRESSES, "::a:b:c:d", False),
        # Test Literals
        (_TRUSTED_IPv4_ADDRESSES, "some-literal", False),
        (_TRUSTED_IPv4_ADDRESSES, "unix:///foo/bar", False),
        (_TRUSTED_IPv4_ADDRESSES, "*", False),
        (_TRUSTED_IPv4_ADDRESSES, "/foo/bar", False),
        (_TRUSTED_IPv4_ADDRESSES, "another-literal", False),
        (_TRUSTED_IPv4_ADDRESSES, "unix:///another/path", False),
        (_TRUSTED_IPv4_ADDRESSES, "/another/path", False),
        (_TRUSTED_IPv4_ADDRESSES, "", False),
        ## Trust IPv6 Addresses
        ## -----------------------------
        # Test IPv4 Addresses
        (_TRUSTED_IPv6_ADDRESSES, "127.0.0.0", False),
        (_TRUSTED_IPv6_ADDRESSES, "127.0.0.1", False),
        (_TRUSTED_IPv6_ADDRESSES, "127.1.1.1", False),
        (_TRUSTED_IPv6_ADDRESSES, "127.255.255.255", False),
        (_TRUSTED_IPv6_ADDRESSES, "10.0.0.0", False),
        (_TRUSTED_IPv6_ADDRESSES, "10.0.0.1", False),
        (_TRUSTED_IPv6_ADDRESSES, "10.1.1.1", False),
        (_TRUSTED_IPv6_ADDRESSES, "10.255.255.255", False),
        (_TRUSTED_IPv6_ADDRESSES, "192.168.0.0", False),
        (_TRUSTED_IPv6_ADDRESSES, "192.168.0.1", False),
        (_TRUSTED_IPv6_ADDRESSES, "1.1.1.1", False),
        # Test IPv6 Addresses
        (_TRUSTED_IPv6_ADDRESSES, "2001:db8::", True),
        (_TRUSTED_IPv6_ADDRESSES, "2001:db8:abcd:0012::0", False),
        (_TRUSTED_IPv6_ADDRESSES, "2001:db8:abcd:0012::1:1", False),
        (_TRUSTED_IPv6_ADDRESSES, "::", False),
        (_TRUSTED_IPv6_ADDRESSES, "::1", False),
        (
            _TRUSTED_IPv6_ADDRESSES,
            "2001:db8:3333:4444:5555:6666:102:304",
            True,
        ),  # aka 2001:db8:3333:4444:5555:6666:1.2.3.4
        (_TRUSTED_IPv6_ADDRESSES, "::b16:212c", True),  # aka ::11.22.33.44
        (_TRUSTED_IPv6_ADDRESSES, "a:b:c:d::", False),
        (_TRUSTED_IPv6_ADDRESSES, "::a:b:c:d", False),
        # Test Literals
        (_TRUSTED_IPv6_ADDRESSES, "some-literal", False),
        (_TRUSTED_IPv6_ADDRESSES, "unix:///foo/bar", False),
        (_TRUSTED_IPv6_ADDRESSES, "*", False),
        (_TRUSTED_IPv6_ADDRESSES, "/foo/bar", False),
        (_TRUSTED_IPv6_ADDRESSES, "another-literal", False),
        (_TRUSTED_IPv6_ADDRESSES, "unix:///another/path", False),
        (_TRUSTED_IPv6_ADDRESSES, "/another/path", False),
        (_TRUSTED_IPv6_ADDRESSES, "", False),
        ## Trust IPv4 Networks
        ## -----------------------------
        # Test IPv4 Addresses
        (_TRUSTED_IPv4_NETWORKS, "127.0.0.0", True),
        (_TRUSTED_IPv4_NETWORKS, "127.0.0.1", True),
        (_TRUSTED_IPv4_NETWORKS, "127.1.1.1", True),
        (_TRUSTED_IPv4_NETWORKS, "127.255.255.255", True),
        (_TRUSTED_IPv4_NETWORKS, "10.0.0.0", True),
        (_TRUSTED_IPv4_NETWORKS, "10.0.0.1", True),
        (_TRUSTED_IPv4_NETWORKS, "10.1.1.1", True),
        (_TRUSTED_IPv4_NETWORKS, "10.255.255.255", True),
        (_TRUSTED_IPv4_NETWORKS, "192.168.0.0", False),
        (_TRUSTED_IPv4_NETWORKS, "192.168.0.1", False),
        (_TRUSTED_IPv4_NETWORKS, "1.1.1.1", False),
        # Test IPv6 Addresses
        (_TRUSTED_IPv4_NETWORKS, "2001:db8::", False),
        (_TRUSTED_IPv4_NETWORKS, "2001:db8:abcd:0012::0", False),
        (_TRUSTED_IPv4_NETWORKS, "2001:db8:abcd:0012::1:1", False),
        (_TRUSTED_IPv4_NETWORKS, "::", False),
        (_TRUSTED_IPv4_NETWORKS, "::1", False),
        (
            _TRUSTED_IPv4_NETWORKS,
            "2001:db8:3333:4444:5555:6666:102:304",
            False,
        ),  # aka 2001:db8:3333:4444:5555:6666:1.2.3.4
        (_TRUSTED_IPv4_NETWORKS, "::b16:212c", False),  # aka ::11.22.33.44
        (_TRUSTED_IPv4_NETWORKS, "a:b:c:d::", False),
        (_TRUSTED_IPv4_NETWORKS, "::a:b:c:d", False),
        # Test Literals
        (_TRUSTED_IPv4_NETWORKS, "some-literal", False),
        (_TRUSTED_IPv4_NETWORKS, "unix:///foo/bar", False),
        (_TRUSTED_IPv4_NETWORKS, "*", False),
        (_TRUSTED_IPv4_NETWORKS, "/foo/bar", False),
        (_TRUSTED_IPv4_NETWORKS, "another-literal", False),
        (_TRUSTED_IPv4_NETWORKS, "unix:///another/path", False),
        (_TRUSTED_IPv4_NETWORKS, "/another/path", False),
        (_TRUSTED_IPv4_NETWORKS, "", False),
        ## Trust IPv6 Networks
        ## -----------------------------
        # Test IPv4 Addresses
        (_TRUSTED_IPv6_NETWORKS, "127.0.0.0", False),
        (_TRUSTED_IPv6_NETWORKS, "127.0.0.1", False),
        (_TRUSTED_IPv6_NETWORKS, "127.1.1.1", False),
        (_TRUSTED_IPv6_NETWORKS, "127.255.255.255", False),
        (_TRUSTED_IPv6_NETWORKS, "10.0.0.0", False),
        (_TRUSTED_IPv6_NETWORKS, "10.0.0.1", False),
        (_TRUSTED_IPv6_NETWORKS, "10.1.1.1", False),
        (_TRUSTED_IPv6_NETWORKS, "10.255.255.255", False),
        (_TRUSTED_IPv6_NETWORKS, "192.168.0.0", False),
        (_TRUSTED_IPv6_NETWORKS, "192.168.0.1", False),
        (_TRUSTED_IPv6_NETWORKS, "1.1.1.1", False),
        # Test IPv6 Addresses
        (_TRUSTED_IPv6_NETWORKS, "2001:db8::", False),
        (_TRUSTED_IPv6_NETWORKS, "2001:db8:abcd:0012::0", True),
        (_TRUSTED_IPv6_NETWORKS, "2001:db8:abcd:0012::1:1", True),
        (_TRUSTED_IPv6_NETWORKS, "::", False),
        (_TRUSTED_IPv6_NETWORKS, "::1", False),
        (
            _TRUSTED_IPv6_NETWORKS,
            "2001:db8:3333:4444:5555:6666:102:304",
            False,
        ),  # aka 2001:db8:3333:4444:5555:6666:1.2.3.4
        (_TRUSTED_IPv6_NETWORKS, "::b16:212c", False),  # aka ::11.22.33.44
        (_TRUSTED_IPv6_NETWORKS, "a:b:c:d::", False),
        (_TRUSTED_IPv6_NETWORKS, "::a:b:c:d", False),
        # Test Literals
        (_TRUSTED_IPv6_NETWORKS, "some-literal", False),
        (_TRUSTED_IPv6_NETWORKS, "unix:///foo/bar", False),
        (_TRUSTED_IPv6_NETWORKS, "*", False),
        (_TRUSTED_IPv6_NETWORKS, "/foo/bar", False),
        (_TRUSTED_IPv6_NETWORKS, "another-literal", False),
        (_TRUSTED_IPv6_NETWORKS, "unix:///another/path", False),
        (_TRUSTED_IPv6_NETWORKS, "/another/path", False),
        (_TRUSTED_IPv6_NETWORKS, "", False),
        ## Trust Literals
        ## -----------------------------
        # Test IPv4 Addresses
        (_TRUSTED_LITERALS, "127.0.0.0", False),
        (_TRUSTED_LITERALS, "127.0.0.1", False),
        (_TRUSTED_LITERALS, "127.1.1.1", False),
        (_TRUSTED_LITERALS, "127.255.255.255", False),
        (_TRUSTED_LITERALS, "10.0.0.0", False),
        (_TRUSTED_LITERALS, "10.0.0.1", False),
        (_TRUSTED_LITERALS, "10.1.1.1", False),
        (_TRUSTED_LITERALS, "10.255.255.255", False),
        (_TRUSTED_LITERALS, "192.168.0.0", False),
        (_TRUSTED_LITERALS, "192.168.0.1", False),
        (_TRUSTED_LITERALS, "1.1.1.1", False),
        # Test IPv6 Addresses
        (_TRUSTED_LITERALS, "2001:db8::", False),
        (_TRUSTED_LITERALS, "2001:db8:abcd:0012::0", False),
        (_TRUSTED_LITERALS, "2001:db8:abcd:0012::1:1", False),
        (_TRUSTED_LITERALS, "::", False),
        (_TRUSTED_LITERALS, "::1", False),
        (
            _TRUSTED_LITERALS,
            "2001:db8:3333:4444:5555:6666:102:304",
            False,
        ),  # aka 2001:db8:3333:4444:5555:6666:1.2.3.4
        (_TRUSTED_LITERALS, "::b16:212c", False),  # aka ::11.22.33.44
        (_TRUSTED_LITERALS, "a:b:c:d::", False),
        (_TRUSTED_LITERALS, "::a:b:c:d", False),
        # Test Literals
        (_TRUSTED_LITERALS, "some-literal", True),
        (_TRUSTED_LITERALS, "unix:///foo/bar", True),
        (_TRUSTED_LITERALS, "*", False),
        (_TRUSTED_LITERALS, "/foo/bar", True),
        (_TRUSTED_LITERALS, "another-literal", False),
        (_TRUSTED_LITERALS, "unix:///another/path", False),
        (_TRUSTED_LITERALS, "/another/path", False),
        (_TRUSTED_LITERALS, "", False),
    ],
)
def test_forwarded_hosts(
    init_hosts: str | list[str], test_host: str, expected: bool
) -> None:
    trusted_hosts = _TrustedHosts(init_hosts)
    assert (test_host in trusted_hosts) is expected


@pytest.mark.anyio
@pytest.mark.parametrize(
    ("trusted_hosts", "expected"),
    [
        # always trust
        ("*", "https://1.2.3.4:0"),
        # trusted proxy
        ("127.0.0.1", "https://1.2.3.4:0"),
        (["127.0.0.1"], "https://1.2.3.4:0"),
        # trusted proxy list
        (["127.0.0.1", "10.0.0.1"], "https://1.2.3.4:0"),
        ("127.0.0.1, 10.0.0.1", "https://1.2.3.4:0"),
        # trusted proxy network
        # https://github.com/encode/uvicorn/issues/1068#issuecomment-1004813267
        ("127.0.0.0/24, 10.0.0.1", "https://1.2.3.4:0"),
        # request from untrusted proxy
        ("192.168.0.1", "http://127.0.0.1:123"),
        # request from untrusted proxy network
        ("192.168.0.0/16", "http://127.0.0.1:123"),
        # request from client running on proxy server itself
        # https://github.com/encode/uvicorn/issues/1068#issuecomment-855371576
        (["127.0.0.1", "1.2.3.4"], "https://1.2.3.4:0"),
    ],
)
<<<<<<< HEAD
async def test_proxy_headers_trusted_hosts(
    trusted_hosts: str | list[str], expected: str
) -> None:
    async with make_httpx_client(trusted_hosts) as client:
        response = await client.get("/", headers=make_x_headers("1.2.3.4"))
=======
async def test_proxy_headers_trusted_hosts(trusted_hosts: list[str] | str, response_text: str) -> None:
    app_with_middleware = ProxyHeadersMiddleware(app, trusted_hosts=trusted_hosts)
    async with httpx.AsyncClient(app=app_with_middleware, base_url="http://testserver") as client:
        headers = {"X-Forwarded-Proto": "https", "X-Forwarded-For": "1.2.3.4"}
        response = await client.get("/", headers=headers)
>>>>>>> 4a503d84

    assert response.status_code == 200
    assert response.text == expected


@pytest.mark.anyio
@pytest.mark.parametrize(
    ("trusted_hosts", "expected"),
    [
        # always trust
        ("*", "https://1.2.3.4:0"),
        # all proxies are trusted
        (["127.0.0.1", "10.0.2.1", "192.168.0.2"], "https://1.2.3.4:0"),
        # order doesn't matter
        (["10.0.2.1", "192.168.0.2", "127.0.0.1"], "https://1.2.3.4:0"),
        # should set first untrusted as remote address
        (["192.168.0.2", "127.0.0.1"], "https://10.0.2.1:0"),
        # Mixed literals and networks
        (["127.0.0.1", "10.0.0.0/8", "192.168.0.2"], "https://1.2.3.4:0"),
    ],
)
<<<<<<< HEAD
async def test_proxy_headers_multiple_proxies(
    trusted_hosts: str | list[str], expected: str
) -> None:
    async with make_httpx_client(trusted_hosts) as client:
        response = await client.get(
            "/", headers=make_x_headers("1.2.3.4, 10.0.2.1, 192.168.0.2")
        )
=======
async def test_proxy_headers_multiple_proxies(trusted_hosts: list[str] | str, response_text: str) -> None:
    app_with_middleware = ProxyHeadersMiddleware(app, trusted_hosts=trusted_hosts)
    async with httpx.AsyncClient(app=app_with_middleware, base_url="http://testserver") as client:
        headers = {
            "X-Forwarded-Proto": "https",
            "X-Forwarded-For": "1.2.3.4, 10.0.2.1, 192.168.0.2",
        }
        response = await client.get("/", headers=headers)
>>>>>>> 4a503d84

    assert response.status_code == 200
    assert response.text == expected


@pytest.mark.anyio
async def test_proxy_headers_invalid_x_forwarded_for() -> None:
<<<<<<< HEAD
    async with make_httpx_client("*") as client:
=======
    app_with_middleware = ProxyHeadersMiddleware(app, trusted_hosts="*")
    async with httpx.AsyncClient(app=app_with_middleware, base_url="http://testserver") as client:
>>>>>>> 4a503d84
        headers = httpx.Headers(
            {
                "X-Forwarded-Proto": "https",
                "X-Forwarded-For": "1.2.3.4, \xf0\xfd\xfd\xfd, unix:, ::1",
            },
            encoding="latin-1",
        )
        response = await client.get("/", headers=headers)
    assert response.status_code == 200
    assert response.text == "https://1.2.3.4:0"


@pytest.mark.anyio
@pytest.mark.parametrize(
    "x_forwarded_proto,addr",
    [
        ("http", "ws://1.2.3.4:0"),
        ("https", "wss://1.2.3.4:0"),
        ("ws", "ws://1.2.3.4:0"),
        ("wss", "wss://1.2.3.4:0"),
    ],
)
async def test_proxy_headers_websocket_x_forwarded_proto(
<<<<<<< HEAD
=======
    x_forwarded_proto: str,
    addr: str,
>>>>>>> 4a503d84
    ws_protocol_cls: type[WSProtocol | WebSocketProtocol],
    http_protocol_cls: type[H11Protocol | HttpToolsProtocol],
    unused_tcp_port: int,
) -> None:
    async def websocket_app(scope: Scope, receive: ASGIReceiveCallable, send: ASGISendCallable) -> None:
        assert scope["type"] == "websocket"
        scheme = scope["scheme"]
        assert scope["client"] is not None
        host, port = scope["client"]
        await send({"type": "websocket.accept"})
        await send({"type": "websocket.send", "text": f"{scheme}://{host}:{port}"})

    app_with_middleware = ProxyHeadersMiddleware(websocket_app, trusted_hosts="*")
    config = Config(
        app=app_with_middleware,
        ws=ws_protocol_cls,
        http=http_protocol_cls,
        lifespan="off",
        port=unused_tcp_port,
    )

    async with run_server(config):
        url = f"ws://127.0.0.1:{unused_tcp_port}"
<<<<<<< HEAD
        async with websockets.client.connect(
            url, extra_headers=make_x_headers("1.2.3.4")
        ) as websocket:
            data = await websocket.recv()
            assert data == "wss://1.2.3.4:0"


@pytest.mark.anyio
async def test_proxy_headers_empty_x_forwarded_for() -> None:
    # fallback to the default behavior if x-forwarded-for is an empty list
    # https://github.com/encode/uvicorn/issues/1068#issuecomment-855371576
    async with make_httpx_client("*") as client:
        response = await client.get("/", headers=make_x_headers(""))
    assert response.status_code == 200
    assert response.text == "https://127.0.0.1:123"
=======
        headers = {"X-Forwarded-Proto": x_forwarded_proto, "X-Forwarded-For": "1.2.3.4"}
        async with websockets.client.connect(url, extra_headers=headers) as websocket:
            data = await websocket.recv()
            assert data == addr
>>>>>>> 4a503d84
<|MERGE_RESOLUTION|>--- conflicted
+++ resolved
@@ -1,10 +1,6 @@
 from __future__ import annotations
 
-<<<<<<< HEAD
 from typing import TYPE_CHECKING, cast
-=======
-from typing import TYPE_CHECKING
->>>>>>> 4a503d84
 
 import httpx
 import httpx._transports.asgi
@@ -389,20 +385,11 @@
         (["127.0.0.1", "1.2.3.4"], "https://1.2.3.4:0"),
     ],
 )
-<<<<<<< HEAD
 async def test_proxy_headers_trusted_hosts(
     trusted_hosts: str | list[str], expected: str
 ) -> None:
     async with make_httpx_client(trusted_hosts) as client:
         response = await client.get("/", headers=make_x_headers("1.2.3.4"))
-=======
-async def test_proxy_headers_trusted_hosts(trusted_hosts: list[str] | str, response_text: str) -> None:
-    app_with_middleware = ProxyHeadersMiddleware(app, trusted_hosts=trusted_hosts)
-    async with httpx.AsyncClient(app=app_with_middleware, base_url="http://testserver") as client:
-        headers = {"X-Forwarded-Proto": "https", "X-Forwarded-For": "1.2.3.4"}
-        response = await client.get("/", headers=headers)
->>>>>>> 4a503d84
-
     assert response.status_code == 200
     assert response.text == expected
 
@@ -423,7 +410,6 @@
         (["127.0.0.1", "10.0.0.0/8", "192.168.0.2"], "https://1.2.3.4:0"),
     ],
 )
-<<<<<<< HEAD
 async def test_proxy_headers_multiple_proxies(
     trusted_hosts: str | list[str], expected: str
 ) -> None:
@@ -431,29 +417,13 @@
         response = await client.get(
             "/", headers=make_x_headers("1.2.3.4, 10.0.2.1, 192.168.0.2")
         )
-=======
-async def test_proxy_headers_multiple_proxies(trusted_hosts: list[str] | str, response_text: str) -> None:
-    app_with_middleware = ProxyHeadersMiddleware(app, trusted_hosts=trusted_hosts)
-    async with httpx.AsyncClient(app=app_with_middleware, base_url="http://testserver") as client:
-        headers = {
-            "X-Forwarded-Proto": "https",
-            "X-Forwarded-For": "1.2.3.4, 10.0.2.1, 192.168.0.2",
-        }
-        response = await client.get("/", headers=headers)
->>>>>>> 4a503d84
-
     assert response.status_code == 200
     assert response.text == expected
 
 
 @pytest.mark.anyio
 async def test_proxy_headers_invalid_x_forwarded_for() -> None:
-<<<<<<< HEAD
     async with make_httpx_client("*") as client:
-=======
-    app_with_middleware = ProxyHeadersMiddleware(app, trusted_hosts="*")
-    async with httpx.AsyncClient(app=app_with_middleware, base_url="http://testserver") as client:
->>>>>>> 4a503d84
         headers = httpx.Headers(
             {
                 "X-Forwarded-Proto": "https",
@@ -477,11 +447,6 @@
     ],
 )
 async def test_proxy_headers_websocket_x_forwarded_proto(
-<<<<<<< HEAD
-=======
-    x_forwarded_proto: str,
-    addr: str,
->>>>>>> 4a503d84
     ws_protocol_cls: type[WSProtocol | WebSocketProtocol],
     http_protocol_cls: type[H11Protocol | HttpToolsProtocol],
     unused_tcp_port: int,
@@ -505,7 +470,6 @@
 
     async with run_server(config):
         url = f"ws://127.0.0.1:{unused_tcp_port}"
-<<<<<<< HEAD
         async with websockets.client.connect(
             url, extra_headers=make_x_headers("1.2.3.4")
         ) as websocket:
@@ -520,10 +484,4 @@
     async with make_httpx_client("*") as client:
         response = await client.get("/", headers=make_x_headers(""))
     assert response.status_code == 200
-    assert response.text == "https://127.0.0.1:123"
-=======
-        headers = {"X-Forwarded-Proto": x_forwarded_proto, "X-Forwarded-For": "1.2.3.4"}
-        async with websockets.client.connect(url, extra_headers=headers) as websocket:
-            data = await websocket.recv()
-            assert data == addr
->>>>>>> 4a503d84
+    assert response.text == "https://127.0.0.1:123"