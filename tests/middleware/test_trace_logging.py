import httpx
import pytest

<<<<<<< HEAD
from tests.conftest import CustomServer
=======
from tests.utils import run_server
>>>>>>> a67ac860
from uvicorn import Config

test_logging_config = {
    "version": 1,
    "disable_existing_loggers": False,
    "formatters": {
        "test_formatter_default": {
            "format": "[TEST_DEFAULT] %(levelname)-9s %(name)s - %(lineno)d - %(message)s"  # noqa: E501
        },
        "test_formatter_access": {
            "format": "[TEST_ACCESS] %(levelname)-9s %(name)s - %(lineno)d - %(message)s"  # noqa: E501
        },
        "test_formatter_asgi": {
            "format": "[TEST_ASGI] %(levelname)-9s %(name)s - %(lineno)d - %(message)s"
        },
    },
    "handlers": {
        "default": {
            "formatter": "test_formatter_default",
            "class": "logging.StreamHandler",
            "stream": "ext://sys.stderr",
        },
        "access": {
            "formatter": "test_formatter_access",
            "class": "logging.StreamHandler",
            "stream": "ext://sys.stdout",
        },
        "asgi": {
            "formatter": "test_formatter_asgi",
            "class": "logging.StreamHandler",
            "stream": "ext://sys.stdout",
        },
    },
    "loggers": {
        "": {"handlers": ["default"], "level": "INFO"},
        "uvicorn.error": {"handlers": ["default"], "level": "INFO", "propagate": False},
        "uvicorn.access": {"handlers": ["access"], "level": "INFO", "propagate": False},
        "uvicorn.asgi": {"handlers": ["asgi"], "level": "TRACE", "propagate": False},
    },
}


async def app(scope, receive, send):
    assert scope["type"] == "http"
    await send({"type": "http.response.start", "status": 204, "headers": []})
    await send({"type": "http.response.body", "body": b"", "more_body": False})


@pytest.mark.asyncio
async def test_trace_logging(capsys):
    config = Config(
        app=app,
        loop="asyncio",
        lifespan="off",
        limit_max_requests=1,
        log_config=test_logging_config,
        log_level="trace",
    )
<<<<<<< HEAD
    server = CustomServer(config=config)
    thread = threading.Thread(target=server.run)
    thread.start()
    while not server.started:
        time.sleep(0.01)
    response = requests.get("http://127.0.0.1:8000")
    assert response.status_code == 204
    server.signal_event.set()
    thread.join()
=======
    async with run_server(config):
        async with httpx.AsyncClient() as client:
            response = await client.get("http://127.0.0.1:8000")
    assert response.status_code == 204
>>>>>>> a67ac860
    captured = capsys.readouterr()
    assert '"GET / HTTP/1.1" 204' in captured.out
    assert "[TEST_ACCESS] TRACE" not in captured.out


@pytest.mark.asyncio
async def test_access_logging(capsys):
    config = Config(
        app=app,
        loop="asyncio",
<<<<<<< HEAD
        lifespan="off",
        http=http_protocol,
        limit_max_requests=1,
        log_config=test_logging_config,
    )
    server = CustomServer(config=config)
    thread = threading.Thread(target=server.run)
    thread.start()
    while not server.started:
        time.sleep(0.01)
    response = requests.get("http://127.0.0.1:8000")
    assert response.status_code == 204
    server.signal_event.set()
    thread.join()
=======
        limit_max_requests=1,
        log_config=test_logging_config,
    )
    async with run_server(config):
        async with httpx.AsyncClient() as client:
            response = await client.get("http://127.0.0.1:8000")

    assert response.status_code == 204
>>>>>>> a67ac860
    captured = capsys.readouterr()
    assert '"GET / HTTP/1.1" 204' in captured.out
    assert "uvicorn.access" in captured.out<|MERGE_RESOLUTION|>--- conflicted
+++ resolved
@@ -1,11 +1,7 @@
 import httpx
 import pytest
 
-<<<<<<< HEAD
-from tests.conftest import CustomServer
-=======
 from tests.utils import run_server
->>>>>>> a67ac860
 from uvicorn import Config
 
 test_logging_config = {
@@ -59,27 +55,14 @@
     config = Config(
         app=app,
         loop="asyncio",
-        lifespan="off",
         limit_max_requests=1,
         log_config=test_logging_config,
         log_level="trace",
     )
-<<<<<<< HEAD
-    server = CustomServer(config=config)
-    thread = threading.Thread(target=server.run)
-    thread.start()
-    while not server.started:
-        time.sleep(0.01)
-    response = requests.get("http://127.0.0.1:8000")
-    assert response.status_code == 204
-    server.signal_event.set()
-    thread.join()
-=======
     async with run_server(config):
         async with httpx.AsyncClient() as client:
             response = await client.get("http://127.0.0.1:8000")
     assert response.status_code == 204
->>>>>>> a67ac860
     captured = capsys.readouterr()
     assert '"GET / HTTP/1.1" 204' in captured.out
     assert "[TEST_ACCESS] TRACE" not in captured.out
@@ -90,22 +73,6 @@
     config = Config(
         app=app,
         loop="asyncio",
-<<<<<<< HEAD
-        lifespan="off",
-        http=http_protocol,
-        limit_max_requests=1,
-        log_config=test_logging_config,
-    )
-    server = CustomServer(config=config)
-    thread = threading.Thread(target=server.run)
-    thread.start()
-    while not server.started:
-        time.sleep(0.01)
-    response = requests.get("http://127.0.0.1:8000")
-    assert response.status_code == 204
-    server.signal_event.set()
-    thread.join()
-=======
         limit_max_requests=1,
         log_config=test_logging_config,
     )
@@ -114,7 +81,6 @@
             response = await client.get("http://127.0.0.1:8000")
 
     assert response.status_code == 204
->>>>>>> a67ac860
     captured = capsys.readouterr()
     assert '"GET / HTTP/1.1" 204' in captured.out
     assert "uvicorn.access" in captured.out