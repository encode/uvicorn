import sys

import httpx
import pytest

from uvicorn.middleware.wsgi import WSGIMiddleware, build_environ


def hello_world(environ, start_response):
    status = "200 OK"
    output = b"Hello World!\n"
    headers = [
        ("Content-Type", "text/plain; charset=utf-8"),
        ("Content-Length", str(len(output))),
    ]
    start_response(status, headers)
    return [output]


def echo_body(environ, start_response):
    status = "200 OK"
    output = environ["wsgi.input"].read()
    headers = [
        ("Content-Type", "text/plain; charset=utf-8"),
        ("Content-Length", str(len(output))),
    ]
    start_response(status, headers)
    return [output]


def raise_exception(environ, start_response):
    raise RuntimeError("Something went wrong")


def return_exc_info(environ, start_response):
    try:
        raise RuntimeError("Something went wrong")
    except RuntimeError:
        status = "500 Internal Server Error"
        output = b"Internal Server Error"
        headers = [
            ("Content-Type", "text/plain; charset=utf-8"),
            ("Content-Length", str(len(output))),
        ]
        start_response(status, headers, exc_info=sys.exc_info())
        return [output]


@pytest.mark.asyncio
async def test_wsgi_get():
    app = WSGIMiddleware(hello_world)
    async with httpx.AsyncClient(app=app, base_url="http://testserver") as client:
        response = await client.get("/")
    assert response.status_code == 200
    assert response.text == "Hello World!\n"


@pytest.mark.asyncio
async def test_wsgi_post():
    app = WSGIMiddleware(echo_body)
    async with httpx.AsyncClient(app=app, base_url="http://testserver") as client:
        response = await client.post("/", json={"example": 123})
    assert response.status_code == 200
    assert response.text == '{"example": 123}'


@pytest.mark.asyncio
async def test_wsgi_exception():
    # Note that we're testing the WSGI app directly here.
    # The HTTP protocol implementations would catch this error and return 500.
    app = WSGIMiddleware(raise_exception)
    async with httpx.AsyncClient(app=app, base_url="http://testserver") as client:
        with pytest.raises(RuntimeError):
            await client.get("/")


@pytest.mark.asyncio
async def test_wsgi_exc_info():
    # Note that we're testing the WSGI app directly here.
    # The HTTP protocol implementations would catch this error and return 500.
    app = WSGIMiddleware(return_exc_info)
    async with httpx.AsyncClient(app=app, base_url="http://testserver") as client:
        with pytest.raises(RuntimeError):
            response = await client.get("/")

    app = WSGIMiddleware(return_exc_info)
    transport = httpx.ASGITransport(
        app=app,
        raise_app_exceptions=False,
    )
    async with httpx.AsyncClient(
        transport=transport, base_url="http://testserver"
    ) as client:
        response = await client.get("/")
    assert response.status_code == 500
    assert response.text == "Internal Server Error"


def test_build_environ_encoding():
    scope = {
        "type": "http",
        "http_version": "1.1",
        "method": "GET",
        "path": "/文",
        "root_path": "/文",
        "query_string": b"a=123&b=456",
        "headers": [(b"key", b"value1"), (b"key", b"value2")],
    }
<<<<<<< HEAD
    environ = build_environ(scope, b"")
    assert environ["PATH_INFO"] == "/文".encode("utf8").decode("latin-1")
=======
    environ = build_environ(scope, b"", b"")
    assert environ["PATH_INFO"] == "/文".encode("utf8").decode("latin-1")
    assert environ["HTTP_KEY"] == "value1,value2"
>>>>>>> 02e50c6c
<|MERGE_RESOLUTION|>--- conflicted
+++ resolved
@@ -106,11 +106,6 @@
         "query_string": b"a=123&b=456",
         "headers": [(b"key", b"value1"), (b"key", b"value2")],
     }
-<<<<<<< HEAD
     environ = build_environ(scope, b"")
     assert environ["PATH_INFO"] == "/文".encode("utf8").decode("latin-1")
-=======
-    environ = build_environ(scope, b"", b"")
-    assert environ["PATH_INFO"] == "/文".encode("utf8").decode("latin-1")
-    assert environ["HTTP_KEY"] == "value1,value2"
->>>>>>> 02e50c6c
+    assert environ["HTTP_KEY"] == "value1,value2"