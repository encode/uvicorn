--- conflicted
+++ resolved
@@ -68,10 +68,7 @@
     assert response.text == '{"example": 123}'
 
 
-<<<<<<< HEAD
 @pytest.mark.anyio
-=======
-@pytest.mark.asyncio
 async def test_wsgi_put_more_body() -> None:
     async def generate_body() -> AsyncGenerator[bytes, None]:
         for _ in range(1024):
@@ -85,7 +82,6 @@
 
 
 @pytest.mark.asyncio
->>>>>>> 52979d82
 async def test_wsgi_exception() -> None:
     # Note that we're testing the WSGI app directly here.
     # The HTTP protocol implementations would catch this error and return 500.
