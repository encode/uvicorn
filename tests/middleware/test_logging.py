--- conflicted
+++ resolved
@@ -27,17 +27,11 @@
     await send({"type": "http.response.body", "body": b"", "more_body": False})
 
 
-<<<<<<< HEAD
 @pytest.mark.anyio
-async def test_trace_logging(caplog):
-    config = Config(app=app, log_level="trace")
-=======
-@pytest.mark.asyncio
 async def test_trace_logging(caplog, logging_config):
     config = Config(
         app=app, log_level="trace", log_config=logging_config, lifespan="auto"
     )
->>>>>>> 52979d82
     with caplog_for_logger(caplog, "uvicorn.asgi"):
         async with run_server(config):
             async with httpx.AsyncClient() as client:
