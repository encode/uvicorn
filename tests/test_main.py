import asyncio
import inspect
import socket
from logging import WARNING

import httpx
import pytest

from tests.utils import run_server
from uvicorn import Server
from uvicorn.config import Config
from uvicorn.main import run


async def app(scope, receive, send):
    assert scope["type"] == "http"
    await send({"type": "http.response.start", "status": 204, "headers": []})
    await send({"type": "http.response.body", "body": b"", "more_body": False})


def _has_ipv6(host):
    sock = None
    has_ipv6 = False
    if socket.has_ipv6:
        try:
            sock = socket.socket(socket.AF_INET6)
            sock.bind((host, 0))
            has_ipv6 = True
        except Exception:  # pragma: no cover
            pass
    if sock:
        sock.close()
    return has_ipv6


@pytest.mark.anyio
@pytest.mark.parametrize(
    "host, url",
    [
        pytest.param(None, "http://127.0.0.1", id="default"),
        pytest.param("localhost", "http://127.0.0.1", id="hostname"),
        pytest.param(
            "::1",
            "http://[::1]",
            id="ipv6",
            marks=pytest.mark.skipif(not _has_ipv6("::1"), reason="IPV6 not enabled"),
        ),
    ],
)
async def test_run(host, url: str, unused_tcp_port: int):
    config = Config(
        app=app, host=host, loop="asyncio", limit_max_requests=1, port=unused_tcp_port
    )
    async with run_server(config):
        async with httpx.AsyncClient() as client:
            response = await client.get(f"{url}:{unused_tcp_port}")
    assert response.status_code == 204


@pytest.mark.anyio
async def test_run_multiprocess(unused_tcp_port: int):
    config = Config(
        app=app, loop="asyncio", workers=2, limit_max_requests=1, port=unused_tcp_port
    )
    async with run_server(config):
        async with httpx.AsyncClient() as client:
            response = await client.get(f"http://127.0.0.1:{unused_tcp_port}")
    assert response.status_code == 204


@pytest.mark.anyio
async def test_run_reload(unused_tcp_port: int):
    config = Config(
        app=app, loop="asyncio", reload=True, limit_max_requests=1, port=unused_tcp_port
    )
    async with run_server(config):
        async with httpx.AsyncClient() as client:
            response = await client.get(f"http://127.0.0.1:{unused_tcp_port}")
    assert response.status_code == 204


def test_run_invalid_app_config_combination(caplog: pytest.LogCaptureFixture) -> None:
    with pytest.raises(SystemExit) as exit_exception:
        run(app, reload=True)
    assert exit_exception.value.code == 1
    assert caplog.records[-1].name == "uvicorn.error"
    assert caplog.records[-1].levelno == WARNING
    assert caplog.records[-1].message == (
        "You must pass the application as an import string to enable "
        "'reload' or 'workers'."
    )


def test_run_startup_failure(caplog: pytest.LogCaptureFixture) -> None:
    async def app(scope, receive, send):
        assert scope["type"] == "lifespan"
        message = await receive()
        if message["type"] == "lifespan.startup":
            raise RuntimeError("Startup failed")

    with pytest.raises(SystemExit) as exit_exception:
        run(app, lifespan="on")
    assert exit_exception.value.code == 3


def test_run_match_config_params() -> None:
    config_params = {
        key: repr(value)
        for key, value in inspect.signature(Config.__init__).parameters.items()
        if key not in ("self", "timeout_notify", "callback_notify")
    }
    run_params = {
        key: repr(value)
        for key, value in inspect.signature(run).parameters.items()
        if key not in ("app_dir",)
    }
    assert config_params == run_params


@pytest.mark.anyio
<<<<<<< HEAD
async def test_run_multiprocess_with_sockets():
    config = Config(app=app, workers=2, limit_max_requests=1)
    with socket.socket() as sock:
        sock.bind(("localhost", 0))
        async with run_server(config, sockets=[sock]) as server:
            while not server.started:
                await asyncio.sleep(0.1)
            await asyncio.sleep(0.1)
=======
async def test_exit_on_create_server_with_invalid_host() -> None:
    with pytest.raises(SystemExit) as exc_info:
        config = Config(app=app, host="illegal_host")
        server = Server(config=config)
        await server.serve()
    assert exc_info.value.code == 1
>>>>>>> 16d51014
<|MERGE_RESOLUTION|>--- conflicted
+++ resolved
@@ -118,7 +118,6 @@
 
 
 @pytest.mark.anyio
-<<<<<<< HEAD
 async def test_run_multiprocess_with_sockets():
     config = Config(app=app, workers=2, limit_max_requests=1)
     with socket.socket() as sock:
@@ -127,11 +126,11 @@
             while not server.started:
                 await asyncio.sleep(0.1)
             await asyncio.sleep(0.1)
-=======
+            
+            
 async def test_exit_on_create_server_with_invalid_host() -> None:
     with pytest.raises(SystemExit) as exc_info:
         config = Config(app=app, host="illegal_host")
         server = Server(config=config)
         await server.serve()
-    assert exc_info.value.code == 1
->>>>>>> 16d51014
+    assert exc_info.value.code == 1