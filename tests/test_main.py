import socket
from logging import WARNING

import httpx
import pytest

from tests.utils import run_server
from uvicorn.config import Config
from uvicorn.main import run


async def app(scope, receive, send):
    assert scope["type"] == "http"
    await send({"type": "http.response.start", "status": 204, "headers": []})
    await send({"type": "http.response.body", "body": b"", "more_body": False})


@pytest.mark.anyio
async def test_return_close_header():
    config = Config(app=app, host="localhost", loop="asyncio", limit_max_requests=1)
    async with run_server(config):
        async with httpx.AsyncClient() as client:
            response = await client.get(
                "http://127.0.0.1:8000", headers={"connection": "close"}
            )

    assert response.status_code == 204
    assert (
        "connection" in response.headers and response.headers["connection"] == "close"
    )


<<<<<<< HEAD
@pytest.mark.anyio
=======
def _has_ipv6(host):
    sock = None
    has_ipv6 = False
    if socket.has_ipv6:
        try:
            sock = socket.socket(socket.AF_INET6)
            sock.bind((host, 0))
            has_ipv6 = True
        except Exception:
            pass
    if sock:
        sock.close()
    return has_ipv6


@pytest.mark.asyncio
>>>>>>> 52979d82
@pytest.mark.parametrize(
    "host, url",
    [
        pytest.param(None, "http://127.0.0.1:8000", id="default"),
        pytest.param("localhost", "http://127.0.0.1:8000", id="hostname"),
        pytest.param(
            "::1",
            "http://[::1]:8000",
            id="ipv6",
            marks=pytest.mark.skipif(not _has_ipv6("::1"), reason="IPV6 not enabled"),
        ),
    ],
)
async def test_run(host, url):
    config = Config(app=app, host=host, loop="asyncio", limit_max_requests=1)
    async with run_server(config):
        async with httpx.AsyncClient() as client:
            response = await client.get(url)
    assert response.status_code == 204


@pytest.mark.anyio
async def test_run_multiprocess():
    config = Config(app=app, loop="asyncio", workers=2, limit_max_requests=1)
    async with run_server(config):
        async with httpx.AsyncClient() as client:
            response = await client.get("http://127.0.0.1:8000")
    assert response.status_code == 204


@pytest.mark.anyio
async def test_run_reload():
    config = Config(app=app, loop="asyncio", reload=True, limit_max_requests=1)
    async with run_server(config):
        async with httpx.AsyncClient() as client:
            response = await client.get("http://127.0.0.1:8000")
    assert response.status_code == 204


def test_run_invalid_app_config_combination(caplog: pytest.LogCaptureFixture) -> None:
    with pytest.raises(SystemExit) as exit_exception:
        run(app, reload=True)
    assert exit_exception.value.code == 1
    assert caplog.records[-1].name == "uvicorn.error"
    assert caplog.records[-1].levelno == WARNING
    assert caplog.records[-1].message == (
        "You must pass the application as an import string to enable "
        "'reload' or 'workers'."
    )


def test_run_startup_failure(caplog: pytest.LogCaptureFixture) -> None:
    async def app(scope, receive, send):
        assert scope["type"] == "lifespan"
        message = await receive()
        if message["type"] == "lifespan.startup":
            raise RuntimeError("Startup failed")

    with pytest.raises(SystemExit) as exit_exception:
        run(app, lifespan="on")
    assert exit_exception.value.code == 3<|MERGE_RESOLUTION|>--- conflicted
+++ resolved
@@ -30,9 +30,6 @@
     )
 
 
-<<<<<<< HEAD
-@pytest.mark.anyio
-=======
 def _has_ipv6(host):
     sock = None
     has_ipv6 = False
@@ -48,8 +45,7 @@
     return has_ipv6
 
 
-@pytest.mark.asyncio
->>>>>>> 52979d82
+@pytest.mark.anyio
 @pytest.mark.parametrize(
     "host, url",
     [
