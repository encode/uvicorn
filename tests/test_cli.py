--- conflicted
+++ resolved
@@ -1,11 +1,8 @@
 import importlib
-<<<<<<< HEAD
 import sys
 import textwrap
-=======
 import platform
 import sys
->>>>>>> 1d9511f0
 from pathlib import Path
 from unittest import mock
 
@@ -22,13 +19,10 @@
 main = importlib.import_module("uvicorn.main")
 
 
-<<<<<<< HEAD
 class App:
     pass
 
 
-def test_cli_headers():
-=======
 def test_cli_print_version() -> None:
     runner = CliRunner()
 
@@ -47,7 +41,6 @@
 
 
 def test_cli_headers() -> None:
->>>>>>> 1d9511f0
     runner = CliRunner()
 
     with mock.patch.object(main, "run") as mock_run:
@@ -64,8 +57,7 @@
     ]
 
 
-<<<<<<< HEAD
-@pytest.mark.skipif(sys.platform == "win32", reason="require unix-like system")
+@pytest.mark.filterwarnings(r"ignore:unclosed .*:ResourceWarning")
 def test_load_app_before_event_loop(tmp_path: Path):
     runner = CliRunner()
     fp = tmp_path / "main.py"
@@ -83,7 +75,8 @@
     with mock.patch("uvicorn.server.Server.serve"):
         result = runner.invoke(cli, ["main:app", "--app-dir", tmp_path])
         assert "Event loop running: False" in result.stdout
-=======
+
+
 def test_cli_call_server_run() -> None:
     runner = CliRunner()
 
@@ -146,9 +139,4 @@
         'Error loading ASGI app. Import string "tests.test_cli" '
         'must be in format "<module>:<attribute>".'
     ) in result.output
-    assert result.exit_code == 1
-
-
-class App:
-    pass
->>>>>>> 1d9511f0
+    assert result.exit_code == 1