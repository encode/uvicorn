import asyncio
<<<<<<< HEAD
from copy import deepcopy
=======
import typing
>>>>>>> c927f7af

import httpx
import pytest

from tests.protocols.test_http import HTTP_PROTOCOLS
from tests.utils import run_server
from uvicorn.config import Config
from uvicorn.protocols.websockets.wsproto_impl import WSProtocol

try:
    import websockets
    import websockets.client
    import websockets.exceptions
    from websockets.extensions.permessage_deflate import ClientPerMessageDeflateFactory

    from uvicorn.protocols.websockets.websockets_impl import WebSocketProtocol
except ImportError:  # pragma: nocover
    websockets = None
    WebSocketProtocol = None
    ClientPerMessageDeflateFactory = None

ONLY_WEBSOCKETPROTOCOL = [p for p in [WebSocketProtocol] if p is not None]
ONLY_WS_PROTOCOL = [p for p in [WSProtocol] if p is not None]
WS_PROTOCOLS = [p for p in [WSProtocol, WebSocketProtocol] if p is not None]
pytestmark = pytest.mark.skipif(
    websockets is None, reason="This test needs the websockets module"
)


class WebSocketResponse:
    def __init__(self, scope, receive, send):
        self.scope = scope
        self.receive = receive
        self.send = send

    def __await__(self):
        return self.asgi().__await__()

    async def asgi(self):
        while True:
            message = await self.receive()
            message_type = message["type"].replace(".", "_")
            handler = getattr(self, message_type, None)
            if handler is not None:
                await handler(message)
            if message_type == "websocket_disconnect":
                break


@pytest.mark.anyio
@pytest.mark.parametrize("ws_protocol_cls", WS_PROTOCOLS)
@pytest.mark.parametrize("http_protocol_cls", HTTP_PROTOCOLS)
async def test_invalid_upgrade(
    ws_protocol_cls, http_protocol_cls, unused_tcp_port: int
):
    def app(scope):
        return None

    config = Config(
        app=app, ws=ws_protocol_cls, http=http_protocol_cls, port=unused_tcp_port
    )
    async with run_server(config):
        async with httpx.AsyncClient() as client:
            response = await client.get(
                f"http://127.0.0.1:{unused_tcp_port}",
                headers={
                    "upgrade": "websocket",
                    "connection": "upgrade",
                    "sec-webSocket-version": "11",
                },
            )
        if response.status_code == 426:
            # response.text == ""
            pass  # ok, wsproto 0.13
        else:
            assert response.status_code == 400
            assert response.text.lower().strip().rstrip(".") in [
                "missing sec-websocket-key header",
                "missing sec-websocket-version header",  # websockets
                "missing or empty sec-websocket-key header",  # wsproto
                "failed to open a websocket connection: missing "
                "sec-websocket-key header",
                "failed to open a websocket connection: missing or empty "
                "sec-websocket-key header",
            ]


@pytest.mark.anyio
@pytest.mark.parametrize("ws_protocol_cls", WS_PROTOCOLS)
@pytest.mark.parametrize("http_protocol_cls", HTTP_PROTOCOLS)
async def test_accept_connection(
    ws_protocol_cls, http_protocol_cls, unused_tcp_port: int
):
    class App(WebSocketResponse):
        async def websocket_connect(self, message):
            await self.send({"type": "websocket.accept"})

    async def open_connection(url):
        async with websockets.connect(url) as websocket:
            return websocket.open

    config = Config(
        app=App,
        ws=ws_protocol_cls,
        http=http_protocol_cls,
        lifespan="off",
        port=unused_tcp_port,
    )
    async with run_server(config):
        is_open = await open_connection(f"ws://127.0.0.1:{unused_tcp_port}")
        assert is_open


@pytest.mark.anyio
@pytest.mark.parametrize("ws_protocol_cls", WS_PROTOCOLS)
@pytest.mark.parametrize("http_protocol_cls", HTTP_PROTOCOLS)
async def test_supports_permessage_deflate_extension(
    ws_protocol_cls, http_protocol_cls, unused_tcp_port: int
):
    class App(WebSocketResponse):
        async def websocket_connect(self, message):
            await self.send({"type": "websocket.accept"})

    async def open_connection(url):
        extension_factories = [ClientPerMessageDeflateFactory()]
        async with websockets.connect(url, extensions=extension_factories) as websocket:
            return [extension.name for extension in websocket.extensions]

    config = Config(
        app=App,
        ws=ws_protocol_cls,
        http=http_protocol_cls,
        lifespan="off",
        port=unused_tcp_port,
    )
    async with run_server(config):
        extension_names = await open_connection(f"ws://127.0.0.1:{unused_tcp_port}")
        assert "permessage-deflate" in extension_names


@pytest.mark.anyio
@pytest.mark.parametrize("ws_protocol_cls", WS_PROTOCOLS)
@pytest.mark.parametrize("http_protocol_cls", HTTP_PROTOCOLS)
async def test_can_disable_permessage_deflate_extension(
    ws_protocol_cls, http_protocol_cls, unused_tcp_port: int
):
    class App(WebSocketResponse):
        async def websocket_connect(self, message):
            await self.send({"type": "websocket.accept"})

    async def open_connection(url):
        # enable per-message deflate on the client, so that we can check the server
        # won't support it when it's disabled.
        extension_factories = [ClientPerMessageDeflateFactory()]
        async with websockets.connect(url, extensions=extension_factories) as websocket:
            return [extension.name for extension in websocket.extensions]

    config = Config(
        app=App,
        ws=ws_protocol_cls,
        http=http_protocol_cls,
        lifespan="off",
        ws_per_message_deflate=False,
        port=unused_tcp_port,
    )
    async with run_server(config):
        extension_names = await open_connection(f"ws://127.0.0.1:{unused_tcp_port}")
        assert "permessage-deflate" not in extension_names


@pytest.mark.anyio
@pytest.mark.parametrize("ws_protocol_cls", WS_PROTOCOLS)
@pytest.mark.parametrize("http_protocol_cls", HTTP_PROTOCOLS)
async def test_close_connection(
    ws_protocol_cls, http_protocol_cls, unused_tcp_port: int
):
    class App(WebSocketResponse):
        async def websocket_connect(self, message):
            await self.send({"type": "websocket.close"})

    async def open_connection(url):
        try:
            await websockets.connect(url)
        except websockets.exceptions.InvalidHandshake:
            return False
        return True  # pragma: no cover

    config = Config(
        app=App,
        ws=ws_protocol_cls,
        http=http_protocol_cls,
        lifespan="off",
        port=unused_tcp_port,
    )
    async with run_server(config):
        is_open = await open_connection(f"ws://127.0.0.1:{unused_tcp_port}")
        assert not is_open


@pytest.mark.anyio
@pytest.mark.parametrize("ws_protocol_cls", WS_PROTOCOLS)
@pytest.mark.parametrize("http_protocol_cls", HTTP_PROTOCOLS)
async def test_headers(ws_protocol_cls, http_protocol_cls, unused_tcp_port: int):
    class App(WebSocketResponse):
        async def websocket_connect(self, message):
            headers = self.scope.get("headers")
            headers = dict(headers)
            assert headers[b"host"].startswith(b"127.0.0.1")
            assert headers[b"username"] == bytes("abraão", "utf-8")
            await self.send({"type": "websocket.accept"})

    async def open_connection(url):
        async with websockets.connect(
            url, extra_headers=[("username", "abraão")]
        ) as websocket:
            return websocket.open

    config = Config(
        app=App,
        ws=ws_protocol_cls,
        http=http_protocol_cls,
        lifespan="off",
        port=unused_tcp_port,
    )
    async with run_server(config):
        is_open = await open_connection(f"ws://127.0.0.1:{unused_tcp_port}")
        assert is_open


@pytest.mark.anyio
@pytest.mark.parametrize("ws_protocol_cls", WS_PROTOCOLS)
@pytest.mark.parametrize("http_protocol_cls", HTTP_PROTOCOLS)
async def test_extra_headers(ws_protocol_cls, http_protocol_cls, unused_tcp_port: int):
    class App(WebSocketResponse):
        async def websocket_connect(self, message):
            await self.send(
                {"type": "websocket.accept", "headers": [(b"extra", b"header")]}
            )

    async def open_connection(url):
        async with websockets.connect(url) as websocket:
            return websocket.response_headers

    config = Config(
        app=App,
        ws=ws_protocol_cls,
        http=http_protocol_cls,
        lifespan="off",
        port=unused_tcp_port,
    )
    async with run_server(config):
        extra_headers = await open_connection(f"ws://127.0.0.1:{unused_tcp_port}")
        assert extra_headers.get("extra") == "header"


@pytest.mark.anyio
@pytest.mark.parametrize("ws_protocol_cls", WS_PROTOCOLS)
@pytest.mark.parametrize("http_protocol_cls", HTTP_PROTOCOLS)
async def test_path_and_raw_path(
    ws_protocol_cls, http_protocol_cls, unused_tcp_port: int
):
    class App(WebSocketResponse):
        async def websocket_connect(self, message):
            path = self.scope.get("path")
            raw_path = self.scope.get("raw_path")
            assert path == "/one/two"
            assert raw_path == b"/one%2Ftwo"
            await self.send({"type": "websocket.accept"})

    async def open_connection(url):
        async with websockets.connect(url) as websocket:
            return websocket.open

    config = Config(
        app=App,
        ws=ws_protocol_cls,
        http=http_protocol_cls,
        lifespan="off",
        port=unused_tcp_port,
    )
    async with run_server(config):
        is_open = await open_connection(f"ws://127.0.0.1:{unused_tcp_port}/one%2Ftwo")
        assert is_open


@pytest.mark.anyio
@pytest.mark.parametrize("ws_protocol_cls", WS_PROTOCOLS)
@pytest.mark.parametrize("http_protocol_cls", HTTP_PROTOCOLS)
async def test_send_text_data_to_client(
    ws_protocol_cls, http_protocol_cls, unused_tcp_port: int
):
    class App(WebSocketResponse):
        async def websocket_connect(self, message):
            await self.send({"type": "websocket.accept"})
            await self.send({"type": "websocket.send", "text": "123"})

    async def get_data(url):
        async with websockets.connect(url) as websocket:
            return await websocket.recv()

    config = Config(
        app=App,
        ws=ws_protocol_cls,
        http=http_protocol_cls,
        lifespan="off",
        port=unused_tcp_port,
    )
    async with run_server(config):
        data = await get_data(f"ws://127.0.0.1:{unused_tcp_port}")
        assert data == "123"


@pytest.mark.anyio
@pytest.mark.parametrize("ws_protocol_cls", WS_PROTOCOLS)
@pytest.mark.parametrize("http_protocol_cls", HTTP_PROTOCOLS)
async def test_send_binary_data_to_client(
    ws_protocol_cls, http_protocol_cls, unused_tcp_port: int
):
    class App(WebSocketResponse):
        async def websocket_connect(self, message):
            await self.send({"type": "websocket.accept"})
            await self.send({"type": "websocket.send", "bytes": b"123"})

    async def get_data(url):
        async with websockets.connect(url) as websocket:
            return await websocket.recv()

    config = Config(
        app=App,
        ws=ws_protocol_cls,
        http=http_protocol_cls,
        lifespan="off",
        port=unused_tcp_port,
    )
    async with run_server(config):
        data = await get_data(f"ws://127.0.0.1:{unused_tcp_port}")
        assert data == b"123"


@pytest.mark.anyio
@pytest.mark.parametrize("ws_protocol_cls", WS_PROTOCOLS)
@pytest.mark.parametrize("http_protocol_cls", HTTP_PROTOCOLS)
async def test_send_and_close_connection(
    ws_protocol_cls, http_protocol_cls, unused_tcp_port: int
):
    class App(WebSocketResponse):
        async def websocket_connect(self, message):
            await self.send({"type": "websocket.accept"})
            await self.send({"type": "websocket.send", "text": "123"})
            await self.send({"type": "websocket.close"})

    async def get_data(url):
        async with websockets.connect(url) as websocket:
            data = await websocket.recv()
            is_open = True
            try:
                await websocket.recv()
            except Exception:
                is_open = False
            return (data, is_open)

    config = Config(
        app=App,
        ws=ws_protocol_cls,
        http=http_protocol_cls,
        lifespan="off",
        port=unused_tcp_port,
    )
    async with run_server(config):
        (data, is_open) = await get_data(f"ws://127.0.0.1:{unused_tcp_port}")
        assert data == "123"
        assert not is_open


@pytest.mark.anyio
@pytest.mark.parametrize("ws_protocol_cls", WS_PROTOCOLS)
@pytest.mark.parametrize("http_protocol_cls", HTTP_PROTOCOLS)
async def test_send_text_data_to_server(
    ws_protocol_cls, http_protocol_cls, unused_tcp_port: int
):
    class App(WebSocketResponse):
        async def websocket_connect(self, message):
            await self.send({"type": "websocket.accept"})

        async def websocket_receive(self, message):
            _text = message.get("text")
            await self.send({"type": "websocket.send", "text": _text})

    async def send_text(url):
        async with websockets.connect(url) as websocket:
            await websocket.send("abc")
            return await websocket.recv()

    config = Config(
        app=App,
        ws=ws_protocol_cls,
        http=http_protocol_cls,
        lifespan="off",
        port=unused_tcp_port,
    )
    async with run_server(config):
        data = await send_text(f"ws://127.0.0.1:{unused_tcp_port}")
        assert data == "abc"


@pytest.mark.anyio
@pytest.mark.parametrize("ws_protocol_cls", WS_PROTOCOLS)
@pytest.mark.parametrize("http_protocol_cls", HTTP_PROTOCOLS)
async def test_send_binary_data_to_server(
    ws_protocol_cls, http_protocol_cls, unused_tcp_port: int
):
    class App(WebSocketResponse):
        async def websocket_connect(self, message):
            await self.send({"type": "websocket.accept"})

        async def websocket_receive(self, message):
            _bytes = message.get("bytes")
            await self.send({"type": "websocket.send", "bytes": _bytes})

    async def send_text(url):
        async with websockets.connect(url) as websocket:
            await websocket.send(b"abc")
            return await websocket.recv()

    config = Config(
        app=App,
        ws=ws_protocol_cls,
        http=http_protocol_cls,
        lifespan="off",
        port=unused_tcp_port,
    )
    async with run_server(config):
        data = await send_text(f"ws://127.0.0.1:{unused_tcp_port}")
        assert data == b"abc"


@pytest.mark.anyio
@pytest.mark.parametrize("ws_protocol_cls", WS_PROTOCOLS)
@pytest.mark.parametrize("http_protocol_cls", HTTP_PROTOCOLS)
async def test_send_after_protocol_close(
    ws_protocol_cls, http_protocol_cls, unused_tcp_port: int
):
    class App(WebSocketResponse):
        async def websocket_connect(self, message):
            await self.send({"type": "websocket.accept"})
            await self.send({"type": "websocket.send", "text": "123"})
            await self.send({"type": "websocket.close"})
            with pytest.raises(Exception):
                await self.send({"type": "websocket.send", "text": "123"})

    async def get_data(url):
        async with websockets.connect(url) as websocket:
            data = await websocket.recv()
            is_open = True
            try:
                await websocket.recv()
            except Exception:
                is_open = False
            return (data, is_open)

    config = Config(
        app=App,
        ws=ws_protocol_cls,
        http=http_protocol_cls,
        lifespan="off",
        port=unused_tcp_port,
    )
    async with run_server(config):
        (data, is_open) = await get_data(f"ws://127.0.0.1:{unused_tcp_port}")
        assert data == "123"
        assert not is_open


@pytest.mark.anyio
@pytest.mark.parametrize("ws_protocol_cls", WS_PROTOCOLS)
@pytest.mark.parametrize("http_protocol_cls", HTTP_PROTOCOLS)
async def test_missing_handshake(
    ws_protocol_cls, http_protocol_cls, unused_tcp_port: int
):
    async def app(app, receive, send):
        pass

    async def connect(url):
        await websockets.connect(url)

    config = Config(
        app=app,
        ws=ws_protocol_cls,
        http=http_protocol_cls,
        lifespan="off",
        port=unused_tcp_port,
    )
    async with run_server(config):
        with pytest.raises(websockets.exceptions.InvalidStatusCode) as exc_info:
            await connect(f"ws://127.0.0.1:{unused_tcp_port}")
        assert exc_info.value.status_code == 500


@pytest.mark.anyio
@pytest.mark.parametrize("ws_protocol_cls", WS_PROTOCOLS)
@pytest.mark.parametrize("http_protocol_cls", HTTP_PROTOCOLS)
async def test_send_before_handshake(
    ws_protocol_cls, http_protocol_cls, unused_tcp_port: int
):
    async def app(scope, receive, send):
        await send({"type": "websocket.send", "text": "123"})

    async def connect(url):
        await websockets.connect(url)

    config = Config(
        app=app,
        ws=ws_protocol_cls,
        http=http_protocol_cls,
        lifespan="off",
        port=unused_tcp_port,
    )
    async with run_server(config):
        with pytest.raises(websockets.exceptions.InvalidStatusCode) as exc_info:
            await connect(f"ws://127.0.0.1:{unused_tcp_port}")
        assert exc_info.value.status_code == 500


@pytest.mark.anyio
@pytest.mark.parametrize("ws_protocol_cls", WS_PROTOCOLS)
@pytest.mark.parametrize("http_protocol_cls", HTTP_PROTOCOLS)
async def test_duplicate_handshake(
    ws_protocol_cls, http_protocol_cls, unused_tcp_port: int
):
    async def app(scope, receive, send):
        await send({"type": "websocket.accept"})
        await send({"type": "websocket.accept"})

    async def connect(url):
        async with websockets.connect(url) as websocket:
            _ = await websocket.recv()

    config = Config(
        app=app,
        ws=ws_protocol_cls,
        http=http_protocol_cls,
        lifespan="off",
        port=unused_tcp_port,
    )
    async with run_server(config):
        with pytest.raises(websockets.exceptions.ConnectionClosed) as exc_info:
            await connect(f"ws://127.0.0.1:{unused_tcp_port}")
        assert exc_info.value.code == 1006


@pytest.mark.anyio
@pytest.mark.parametrize("ws_protocol_cls", WS_PROTOCOLS)
@pytest.mark.parametrize("http_protocol_cls", HTTP_PROTOCOLS)
async def test_asgi_return_value(
    ws_protocol_cls, http_protocol_cls, unused_tcp_port: int
):
    """
    The ASGI callable should return 'None'. If it doesn't make sure that
    the connection is closed with an error condition.
    """

    async def app(scope, receive, send):
        await send({"type": "websocket.accept"})
        return 123

    async def connect(url):
        async with websockets.connect(url) as websocket:
            _ = await websocket.recv()

    config = Config(
        app=app,
        ws=ws_protocol_cls,
        http=http_protocol_cls,
        lifespan="off",
        port=unused_tcp_port,
    )
    async with run_server(config):
        with pytest.raises(websockets.exceptions.ConnectionClosed) as exc_info:
            await connect(f"ws://127.0.0.1:{unused_tcp_port}")
        assert exc_info.value.code == 1006


@pytest.mark.anyio
@pytest.mark.parametrize("ws_protocol_cls", WS_PROTOCOLS)
@pytest.mark.parametrize("http_protocol_cls", HTTP_PROTOCOLS)
@pytest.mark.parametrize("code", [None, 1000, 1001])
@pytest.mark.parametrize(
    "reason",
    [None, "test", False],
    ids=["none_as_reason", "normal_reason", "without_reason"],
)
async def test_app_close(
    ws_protocol_cls, http_protocol_cls, code, reason, unused_tcp_port: int
):
    async def app(scope, receive, send):
        while True:
            message = await receive()
            if message["type"] == "websocket.connect":
                await send({"type": "websocket.accept"})
            elif message["type"] == "websocket.receive":
                reply = {"type": "websocket.close"}

                if code is not None:
                    reply["code"] = code

                if reason is not False:
                    reply["reason"] = reason

                await send(reply)
            elif message["type"] == "websocket.disconnect":
                break

    async def websocket_session(url):
        async with websockets.connect(url) as websocket:
            await websocket.ping()
            await websocket.send("abc")
            await websocket.recv()

    config = Config(
        app=app,
        ws=ws_protocol_cls,
        http=http_protocol_cls,
        lifespan="off",
        port=unused_tcp_port,
    )
    async with run_server(config):
        with pytest.raises(websockets.exceptions.ConnectionClosed) as exc_info:
            await websocket_session(f"ws://127.0.0.1:{unused_tcp_port}")
        assert exc_info.value.code == (code or 1000)
        assert exc_info.value.reason == (reason or "")


@pytest.mark.anyio
@pytest.mark.parametrize("ws_protocol_cls", WS_PROTOCOLS)
@pytest.mark.parametrize("http_protocol_cls", HTTP_PROTOCOLS)
async def test_client_close(ws_protocol_cls, http_protocol_cls, unused_tcp_port: int):
    async def app(scope, receive, send):
        while True:
            message = await receive()
            if message["type"] == "websocket.connect":
                await send({"type": "websocket.accept"})
            elif message["type"] == "websocket.receive":
                pass
            elif message["type"] == "websocket.disconnect":
                break

    async def websocket_session(url):
        async with websockets.connect(url) as websocket:
            await websocket.ping()
            await websocket.send("abc")

    config = Config(
        app=app,
        ws=ws_protocol_cls,
        http=http_protocol_cls,
        lifespan="off",
        port=unused_tcp_port,
    )
    async with run_server(config):
        await websocket_session(f"ws://127.0.0.1:{unused_tcp_port}")


@pytest.mark.anyio
@pytest.mark.parametrize("ws_protocol_cls", WS_PROTOCOLS)
@pytest.mark.parametrize("http_protocol_cls", HTTP_PROTOCOLS)
async def test_client_connection_lost(
    ws_protocol_cls, http_protocol_cls, unused_tcp_port: int
):
    got_disconnect_event = False

    async def app(scope, receive, send):
        nonlocal got_disconnect_event
        while True:
            message = await receive()
            if message["type"] == "websocket.connect":
                await send({"type": "websocket.accept"})
            elif message["type"] == "websocket.disconnect":
                break

        got_disconnect_event = True

    config = Config(
        app=app,
        ws=ws_protocol_cls,
        http=http_protocol_cls,
        lifespan="off",
        ws_ping_interval=0.0,
        port=unused_tcp_port,
    )
    async with run_server(config):
        async with websockets.client.connect(
            f"ws://127.0.0.1:{unused_tcp_port}"
        ) as websocket:
            websocket.transport.close()
            await asyncio.sleep(0.1)
            got_disconnect_event_before_shutdown = got_disconnect_event

    assert got_disconnect_event_before_shutdown is True


@pytest.mark.anyio
@pytest.mark.parametrize("ws_protocol_cls", WS_PROTOCOLS)
@pytest.mark.parametrize("http_protocol_cls", HTTP_PROTOCOLS)
async def test_connection_lost_before_handshake_complete(
    ws_protocol_cls, http_protocol_cls, unused_tcp_port: int
):
    send_accept_task = asyncio.Event()
    disconnect_message = {}

    async def app(scope, receive, send):
        nonlocal disconnect_message
        message = await receive()
        if message["type"] == "websocket.connect":
            await send_accept_task.wait()
        disconnect_message = await receive()

    response: typing.Optional[httpx.Response] = None

    async def websocket_session(uri):
        nonlocal response
        async with httpx.AsyncClient() as client:
            response = await client.get(
                f"http://127.0.0.1:{unused_tcp_port}",
                headers={
                    "upgrade": "websocket",
                    "connection": "upgrade",
                    "sec-websocket-version": "13",
                    "sec-websocket-key": "dGhlIHNhbXBsZSBub25jZQ==",
                },
            )

    config = Config(
        app=app,
        ws=ws_protocol_cls,
        http=http_protocol_cls,
        lifespan="off",
        port=unused_tcp_port,
    )
    async with run_server(config):
        task = asyncio.create_task(
            websocket_session(f"ws://127.0.0.1:{unused_tcp_port}")
        )
        await asyncio.sleep(0.1)
        send_accept_task.set()

    task.cancel()
    assert response is not None
    assert response.status_code == 500, response.text
    assert response.text == "Internal Server Error"
    assert disconnect_message == {"type": "websocket.disconnect", "code": 1006}


@pytest.mark.anyio
@pytest.mark.parametrize("ws_protocol_cls", WS_PROTOCOLS)
@pytest.mark.parametrize("http_protocol_cls", HTTP_PROTOCOLS)
async def test_send_close_on_server_shutdown(
    ws_protocol_cls, http_protocol_cls, unused_tcp_port: int
):
    disconnect_message = {}
    server_shutdown_event = asyncio.Event()

    async def app(scope, receive, send):
        nonlocal disconnect_message
        while True:
            message = await receive()
            if message["type"] == "websocket.connect":
                await send({"type": "websocket.accept"})
            elif message["type"] == "websocket.disconnect":
                disconnect_message = message
                break

    websocket: typing.Optional[websockets.client.WebSocketClientProtocol] = None

    async def websocket_session(uri):
        nonlocal websocket
        async with websockets.client.connect(uri) as ws_connection:
            websocket = ws_connection
            await server_shutdown_event.wait()

    config = Config(
        app=app,
        ws=ws_protocol_cls,
        http=http_protocol_cls,
        lifespan="off",
        port=unused_tcp_port,
    )
    async with run_server(config):
        task = asyncio.create_task(
            websocket_session(f"ws://127.0.0.1:{unused_tcp_port}")
        )
        await asyncio.sleep(0.1)
        disconnect_message_before_shutdown = disconnect_message
    server_shutdown_event.set()

    assert websocket is not None
    assert websocket.close_code == 1012
    assert disconnect_message_before_shutdown == {}
    assert disconnect_message == {"type": "websocket.disconnect", "code": 1012}
    task.cancel()


@pytest.mark.anyio
@pytest.mark.parametrize("ws_protocol_cls", WS_PROTOCOLS)
@pytest.mark.parametrize("http_protocol_cls", HTTP_PROTOCOLS)
@pytest.mark.parametrize("subprotocol", ["proto1", "proto2"])
async def test_subprotocols(
    ws_protocol_cls, http_protocol_cls, subprotocol, unused_tcp_port: int
):
    class App(WebSocketResponse):
        async def websocket_connect(self, message):
            await self.send({"type": "websocket.accept", "subprotocol": subprotocol})

    async def get_subprotocol(url):
        async with websockets.connect(
            url, subprotocols=["proto1", "proto2"]
        ) as websocket:
            return websocket.subprotocol

    config = Config(
        app=App,
        ws=ws_protocol_cls,
        http=http_protocol_cls,
        lifespan="off",
        port=unused_tcp_port,
    )
    async with run_server(config):
        accepted_subprotocol = await get_subprotocol(
            f"ws://127.0.0.1:{unused_tcp_port}"
        )
        assert accepted_subprotocol == subprotocol


MAX_WS_BYTES = 1024 * 1024 * 16
MAX_WS_BYTES_PLUS1 = MAX_WS_BYTES + 1


@pytest.mark.anyio
@pytest.mark.parametrize("ws_protocol_cls", ONLY_WEBSOCKETPROTOCOL)
@pytest.mark.parametrize("http_protocol_cls", HTTP_PROTOCOLS)
@pytest.mark.parametrize(
    "client_size_sent, server_size_max, expected_result",
    [
        (MAX_WS_BYTES, MAX_WS_BYTES, 0),
        (MAX_WS_BYTES_PLUS1, MAX_WS_BYTES, 1009),
        (10, 10, 0),
        (11, 10, 1009),
    ],
    ids=[
        "max=defaults sent=defaults",
        "max=defaults sent=defaults+1",
        "max=10 sent=10",
        "max=10 sent=11",
    ],
)
async def test_send_binary_data_to_server_bigger_than_default(
    ws_protocol_cls,
    http_protocol_cls,
    client_size_sent,
    server_size_max,
    expected_result,
    unused_tcp_port: int,
):
    class App(WebSocketResponse):
        async def websocket_connect(self, message):
            await self.send({"type": "websocket.accept"})

        async def websocket_receive(self, message):
            _bytes = message.get("bytes")
            await self.send({"type": "websocket.send", "bytes": _bytes})

    async def send_text(url):
        async with websockets.connect(url, max_size=client_size_sent) as websocket:
            await websocket.send(b"\x01" * client_size_sent)
            return await websocket.recv()

    config = Config(
        app=App,
        ws=ws_protocol_cls,
        http=http_protocol_cls,
        lifespan="off",
        ws_max_size=server_size_max,
        port=unused_tcp_port,
    )
    async with run_server(config):
        if expected_result == 0:
            data = await send_text(f"ws://127.0.0.1:{unused_tcp_port}")
            assert data == b"\x01" * client_size_sent
        else:
            with pytest.raises(websockets.ConnectionClosedError) as e:
                data = await send_text(f"ws://127.0.0.1:{unused_tcp_port}")
            assert e.value.code == expected_result


@pytest.mark.anyio
@pytest.mark.parametrize("ws_protocol_cls", WS_PROTOCOLS)
@pytest.mark.parametrize("http_protocol_cls", HTTP_PROTOCOLS)
async def test_server_reject_connection(
    ws_protocol_cls, http_protocol_cls, unused_tcp_port: int
):
    async def app(scope, receive, send):
        assert scope["type"] == "websocket"

        # Pull up first recv message.
        message = await receive()
        assert message["type"] == "websocket.connect"

        # Reject the connection.
        await send({"type": "websocket.close"})
        # -- At this point websockets' recv() is unusable. --

        # This doesn't raise `TypeError`:
        # See https://github.com/encode/uvicorn/issues/244
        message = await receive()
        assert message["type"] == "websocket.disconnect"

    async def websocket_session(url):
        try:
            async with websockets.connect(url):
                pass  # pragma: no cover
        except Exception:
            pass

    config = Config(
        app=app,
        ws=ws_protocol_cls,
        http=http_protocol_cls,
        lifespan="off",
        port=unused_tcp_port,
    )
    async with run_server(config):
        await websocket_session(f"ws://127.0.0.1:{unused_tcp_port}")


@pytest.mark.anyio
@pytest.mark.parametrize("ws_protocol_cls", WS_PROTOCOLS)
@pytest.mark.parametrize("http_protocol_cls", HTTP_PROTOCOLS)
async def test_server_can_read_messages_in_buffer_after_close(
    ws_protocol_cls, http_protocol_cls, unused_tcp_port: int
):
    frames = []
    disconnect_message = {}

    class App(WebSocketResponse):
        async def websocket_connect(self, message):
            await self.send({"type": "websocket.accept"})
            # Ensure server doesn't start reading frames from read buffer until
            # after client has sent close frame, but server is still able to
            # read these frames
            await asyncio.sleep(0.2)

        async def websocket_disconnect(self, message):
            nonlocal disconnect_message
            disconnect_message = message

        async def websocket_receive(self, message):
            frames.append(message.get("bytes"))

    async def send_text(url):
        async with websockets.connect(url) as websocket:
            await websocket.send(b"abc")
            await websocket.send(b"abc")
            await websocket.send(b"abc")

    config = Config(
        app=App,
        ws=ws_protocol_cls,
        http=http_protocol_cls,
        lifespan="off",
        port=unused_tcp_port,
    )
    async with run_server(config):
        await send_text(f"ws://127.0.0.1:{unused_tcp_port}")

    assert frames == [b"abc", b"abc", b"abc"]
    assert disconnect_message == {"type": "websocket.disconnect", "code": 1000}


@pytest.mark.anyio
@pytest.mark.parametrize("ws_protocol_cls", WS_PROTOCOLS)
@pytest.mark.parametrize("http_protocol_cls", HTTP_PROTOCOLS)
async def test_default_server_headers(
    ws_protocol_cls, http_protocol_cls, unused_tcp_port: int
):
    class App(WebSocketResponse):
        async def websocket_connect(self, message):
            await self.send({"type": "websocket.accept"})

    async def open_connection(url):
        async with websockets.connect(url) as websocket:
            return websocket.response_headers

    config = Config(
        app=App,
        ws=ws_protocol_cls,
        http=http_protocol_cls,
        lifespan="off",
        port=unused_tcp_port,
    )
    async with run_server(config):
        headers = await open_connection(f"ws://127.0.0.1:{unused_tcp_port}")
        assert headers.get("server") == "uvicorn" and "date" in headers


@pytest.mark.anyio
@pytest.mark.parametrize("ws_protocol_cls", WS_PROTOCOLS)
@pytest.mark.parametrize("http_protocol_cls", HTTP_PROTOCOLS)
async def test_no_server_headers(
    ws_protocol_cls, http_protocol_cls, unused_tcp_port: int
):
    class App(WebSocketResponse):
        async def websocket_connect(self, message):
            await self.send({"type": "websocket.accept"})

    async def open_connection(url):
        async with websockets.connect(url) as websocket:
            return websocket.response_headers

    config = Config(
        app=App,
        ws=ws_protocol_cls,
        http=http_protocol_cls,
        lifespan="off",
        server_header=False,
        port=unused_tcp_port,
    )
    async with run_server(config):
        headers = await open_connection(f"ws://127.0.0.1:{unused_tcp_port}")
        assert "server" not in headers


@pytest.mark.anyio
@pytest.mark.parametrize("ws_protocol_cls", ONLY_WS_PROTOCOL)
@pytest.mark.parametrize("http_protocol_cls", HTTP_PROTOCOLS)
async def test_no_date_header(ws_protocol_cls, http_protocol_cls, unused_tcp_port: int):
    class App(WebSocketResponse):
        async def websocket_connect(self, message):
            await self.send({"type": "websocket.accept"})

    async def open_connection(url):
        async with websockets.connect(url) as websocket:
            return websocket.response_headers

    config = Config(
        app=App,
        ws=ws_protocol_cls,
        http=http_protocol_cls,
        lifespan="off",
        date_header=False,
        port=unused_tcp_port,
    )
    async with run_server(config):
        headers = await open_connection(f"ws://127.0.0.1:{unused_tcp_port}")
        assert "date" not in headers


@pytest.mark.anyio
@pytest.mark.parametrize("ws_protocol_cls", WS_PROTOCOLS)
@pytest.mark.parametrize("http_protocol_cls", HTTP_PROTOCOLS)
async def test_multiple_server_header(
    ws_protocol_cls, http_protocol_cls, unused_tcp_port: int
):
    class App(WebSocketResponse):
        async def websocket_connect(self, message):
            await self.send(
                {
                    "type": "websocket.accept",
                    "headers": [
                        (b"Server", b"over-ridden"),
                        (b"Server", b"another-value"),
                    ],
                }
            )

    async def open_connection(url):
        async with websockets.connect(url) as websocket:
            return websocket.response_headers

    config = Config(
        app=App,
        ws=ws_protocol_cls,
        http=http_protocol_cls,
        lifespan="off",
        port=unused_tcp_port,
    )
    async with run_server(config):
        headers = await open_connection(f"ws://127.0.0.1:{unused_tcp_port}")
        assert headers.get_all("Server") == ["uvicorn", "over-ridden", "another-value"]


@pytest.mark.anyio
@pytest.mark.parametrize("ws_protocol_cls", WS_PROTOCOLS)
@pytest.mark.parametrize("http_protocol_cls", HTTP_PROTOCOLS)
async def test_lifespan_state(ws_protocol_cls, http_protocol_cls, unused_tcp_port: int):
    expected_states = [
        {"a": 123, "b": [1]},
        {"a": 123, "b": [1, 2]},
    ]

    actual_states = []

    state_equals_expected_state = True

    async def lifespan_app(scope, receive, send):
        message = await receive()
        assert message["type"] == "lifespan.startup"
        scope["state"]["a"] = 123
        scope["state"]["b"] = [1]
        await send({"type": "lifespan.startup.complete"})
        message = await receive()
        assert message["type"] == "lifespan.shutdown"
        await send({"type": "lifespan.shutdown.complete"})

    class App(WebSocketResponse):
        async def websocket_connect(self, message):
            nonlocal state_equals_expected_state
            actual_states.append(deepcopy(self.scope["state"]))
            self.scope["state"]["a"] = 456
            self.scope["state"]["b"].append(2)
            await self.send({"type": "websocket.accept"})

    async def open_connection(url):
        async with websockets.connect(url) as websocket:
            return websocket.open

    async def app_wrapper(scope, receive, send):
        if scope["type"] == "lifespan":
            return await lifespan_app(scope, receive, send)
        else:
            return await App(scope, receive, send)

    config = Config(
        app=app_wrapper,
        ws=ws_protocol_cls,
        http=http_protocol_cls,
        lifespan="on",
        port=unused_tcp_port,
    )
    async with run_server(config):
        is_open = await open_connection(f"ws://127.0.0.1:{unused_tcp_port}")
        assert is_open
        is_open = await open_connection(f"ws://127.0.0.1:{unused_tcp_port}")
        assert is_open

    assert expected_states == actual_states<|MERGE_RESOLUTION|>--- conflicted
+++ resolved
@@ -1,9 +1,6 @@
 import asyncio
-<<<<<<< HEAD
+import typing
 from copy import deepcopy
-=======
-import typing
->>>>>>> c927f7af
 
 import httpx
 import pytest
