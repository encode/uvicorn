--- conflicted
+++ resolved
@@ -454,17 +454,10 @@
         ) as websocket:
             return websocket.subprotocol
 
-<<<<<<< HEAD
     config = Config(app=App, ws=protocol_cls, lifespan="off")
     async with run_server(config):
         accepted_subprotocol = await get_subprotocol("ws://127.0.0.1:8000")
         assert accepted_subprotocol == subprotocol
-=======
-    with run_server(App, protocol_cls=protocol_cls) as url:
-        loop = asyncio.new_event_loop()
-        accepted_subprotocol = loop.run_until_complete(get_subprotocol(url))
-        assert accepted_subprotocol == subprotocol
-        loop.close()
 
 
 DEFAULT_MAX_WS_BYTES_PLUS1 = 2 ** 20 + 1
@@ -493,5 +486,4 @@
         loop = asyncio.new_event_loop()
         data = loop.run_until_complete(send_text(url))
         assert data == b"\x01" * DEFAULT_MAX_WS_BYTES_PLUS1
-        loop.close()
->>>>>>> 49e7e6c4
+        loop.close()