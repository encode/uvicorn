--- conflicted
+++ resolved
@@ -1,7 +1,7 @@
 import httpx
 import pytest
 
-from tests.utils import does_not_raise, run_server
+from tests.utils import run_server
 from uvicorn.config import Config
 from uvicorn.protocols.websockets.wsproto_impl import WSProtocol
 
@@ -16,12 +16,7 @@
     ClientPerMessageDeflateFactory = None
 
 
-<<<<<<< HEAD
-DEFAULT_MAX_WS_BYTES_PLUS1 = 2 ** 20 + 1  # 1 048 577
-DEFAULT_MAX_WS_BYTES = 2 ** 20  # 1 048 576
-=======
 ONLY_WEBSOCKETPROTOCOL = [p for p in [WebSocketProtocol] if p is not None]
->>>>>>> 960d4650
 WS_PROTOCOLS = [p for p in [WSProtocol, WebSocketProtocol] if p is not None]
 pytestmark = pytest.mark.skipif(
     websockets is None, reason="This test needs the websockets module"
@@ -418,8 +413,7 @@
     async with run_server(config):
         with pytest.raises(websockets.exceptions.ConnectionClosed) as exc_info:
             await websocket_session("ws://127.0.0.1:8000")
-        assert exc_info.value.code == (code or 1000)
-        assert exc_info.value.reason == (reason or "")
+        assert exc_info.value.code == 1000
 
 
 @pytest.mark.asyncio
@@ -465,32 +459,6 @@
         assert accepted_subprotocol == subprotocol
 
 
-<<<<<<< HEAD
-@pytest.mark.asyncio
-@pytest.mark.parametrize(
-    "ws_max_size_server, ws_actual_msg_size, expectation",
-    [
-        (DEFAULT_MAX_WS_BYTES, DEFAULT_MAX_WS_BYTES, does_not_raise()),
-        (
-            DEFAULT_MAX_WS_BYTES,
-            DEFAULT_MAX_WS_BYTES_PLUS1,
-            pytest.raises(websockets.ConnectionClosedError),
-        ),
-        (None, DEFAULT_MAX_WS_BYTES_PLUS1, does_not_raise()),
-        (100, 100, does_not_raise()),
-        (100, 101, pytest.raises(websockets.ConnectionClosedError)),
-    ],
-    ids=[
-        "server: default max, client: default max >OK",
-        "server: default max, client: default max + 1byte > FAIL 1009",
-        "server: no limit, client: default max + 1byte > OK",
-        "server: 100 bytes, client: 100 bytes > OK",
-        "server: 100 bytes, client: 101 bytes > FAIL 1009",
-    ],
-)
-async def test_send_binary_data_check_max_size(
-    ws_max_size_server, ws_actual_msg_size, expectation
-=======
 MAX_WS_BYTES = 1024 * 1024 * 16
 MAX_WS_BYTES_PLUS1 = MAX_WS_BYTES + 1
 
@@ -514,7 +482,6 @@
 )
 async def test_send_binary_data_to_server_bigger_than_default(
     protocol_cls, client_size_sent, server_size_max, expected_result
->>>>>>> 960d4650
 ):
     class App(WebSocketResponse):
         async def websocket_connect(self, message):
@@ -525,21 +492,6 @@
             await self.send({"type": "websocket.send", "bytes": _bytes})
 
     async def send_text(url):
-<<<<<<< HEAD
-        async with websockets.connect(url, max_size=ws_actual_msg_size) as websocket:
-            await websocket.send(b"\x01" * ws_actual_msg_size)
-            return await websocket.recv()
-
-    config = Config(app=App, lifespan="off", ws_max_size=ws_max_size_server)
-    async with run_server(config):
-        with expectation:
-            data = await send_text("ws://127.0.0.1:8000")
-            assert data == b"\x01" * (
-                ws_max_size_server
-                if ws_max_size_server is not None
-                else ws_actual_msg_size
-            )
-=======
         async with websockets.connect(url, max_size=client_size_sent) as websocket:
             await websocket.send(b"\x01" * client_size_sent)
             return await websocket.recv()
@@ -554,5 +506,4 @@
         else:
             with pytest.raises(websockets.ConnectionClosedError) as e:
                 data = await send_text("ws://127.0.0.1:8000")
-            assert e.value.code == expected_result
->>>>>>> 960d4650
+            assert e.value.code == expected_result