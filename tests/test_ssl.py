--- conflicted
+++ resolved
@@ -36,8 +36,7 @@
     assert response.status_code == 204
 
 
-<<<<<<< HEAD
-@pytest.mark.asyncio
+@pytest.mark.anyio
 async def test_run_httptools_client_cert(
     tls_ca_ssl_context,
     tls_ca_certificate_pem_path,
@@ -62,7 +61,7 @@
     assert response.status_code == 204
 
 
-@pytest.mark.asyncio
+@pytest.mark.anyio
 async def test_run_h11_client_cert(
     tls_ca_ssl_context,
     tls_ca_certificate_pem_path,
@@ -88,9 +87,6 @@
 
 
 @pytest.mark.asyncio
-=======
-@pytest.mark.anyio
->>>>>>> c927f7af
 async def test_run_chain(
     tls_ca_ssl_context,
     tls_certificate_key_and_chain_path,
