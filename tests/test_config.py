--- conflicted
+++ resolved
@@ -7,12 +7,8 @@
 import os
 import socket
 import sys
-<<<<<<< HEAD
-import typing
+from collections.abc import Iterator
 from contextlib import closing
-=======
-from collections.abc import Iterator
->>>>>>> 050f6026
 from pathlib import Path
 from typing import IO, Any, Callable, Literal
 from unittest.mock import MagicMock
@@ -23,14 +19,7 @@
 
 from tests.custom_loop_utils import CustomLoop
 from tests.utils import as_cwd, get_asyncio_default_loop_per_os
-from uvicorn._types import (
-    ASGIApplication,
-    ASGIReceiveCallable,
-    ASGISendCallable,
-    Environ,
-    Scope,
-    StartResponse,
-)
+from uvicorn._types import ASGIApplication, ASGIReceiveCallable, ASGISendCallable, Environ, Scope, StartResponse
 from uvicorn.config import Config, LoopFactoryType
 from uvicorn.middleware.proxy_headers import ProxyHeadersMiddleware
 from uvicorn.middleware.wsgi import WSGIMiddleware
