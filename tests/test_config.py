import json
import logging
import socket
from copy import deepcopy

import pytest
import yaml

from uvicorn.config import LOGGING_CONFIG, Config
from uvicorn.middleware.debug import DebugMiddleware
from uvicorn.middleware.proxy_headers import ProxyHeadersMiddleware
from uvicorn.middleware.wsgi import WSGIMiddleware
from uvicorn.protocols.http.h11_impl import H11Protocol


@pytest.fixture
def mocked_logging_config_module(mocker):
    return mocker.patch("logging.config")


@pytest.fixture(scope="function")
def logging_config():
    return deepcopy(LOGGING_CONFIG)


@pytest.fixture
def json_logging_config(logging_config):
    return json.dumps(logging_config)


@pytest.fixture
def yaml_logging_config(logging_config):
    return yaml.dump(logging_config)


async def asgi_app(scope, receive, send):
    pass  # pragma: nocover


def wsgi_app(environ, start_response):
    pass  # pragma: nocover


def test_debug_app():
    config = Config(app=asgi_app, debug=True, proxy_headers=False)
    config.load()

    assert config.debug is True
    assert isinstance(config.loaded_app, DebugMiddleware)


@pytest.mark.parametrize(
    "app, expected_should_reload",
    [(asgi_app, False), ("tests.test_config:asgi_app", True)],
)
def test_config_should_reload_is_set(app, expected_should_reload):
    config_debug = Config(app=app, debug=True)
    assert config_debug.debug is True
    assert config_debug.should_reload is expected_should_reload

    config_reload = Config(app=app, reload=True)
    assert config_reload.reload is True
    assert config_reload.should_reload is expected_should_reload


def test_wsgi_app():
    config = Config(app=wsgi_app, interface="wsgi", proxy_headers=False)
    config.load()

    assert isinstance(config.loaded_app, WSGIMiddleware)
    assert config.interface == "wsgi"
    assert config.asgi_version == "3.0"


def test_proxy_headers():
    config = Config(app=asgi_app)
    config.load()

    assert config.proxy_headers is True
    assert isinstance(config.loaded_app, ProxyHeadersMiddleware)


def test_app_unimportable_module():
    config = Config(app="no.such:app")
    with pytest.raises(ImportError):
        config.load()


def test_app_unimportable_other(caplog):
    config = Config(app="tests.test_config:app")
    with pytest.raises(SystemExit):
        config.load()
    error_messages = [
        record.message
        for record in caplog.records
        if record.name == "uvicorn.error" and record.levelname == "ERROR"
    ]
    assert (
        'Error loading ASGI app. Attribute "app" not found in module "tests.test_config".'  # noqa: E501
        == error_messages.pop(0)
    )


def test_app_factory(caplog):
    def create_app():
        return asgi_app

    config = Config(app=create_app, factory=True, proxy_headers=False)
    config.load()
    assert config.loaded_app is asgi_app

    # Flag not passed. In this case, successfully load the app, but issue a warning
    # to indicate that an explicit flag is preferred.
    caplog.clear()
    config = Config(app=create_app, proxy_headers=False)
    with caplog.at_level(logging.WARNING):
        config.load()
    assert config.loaded_app is asgi_app
    assert len(caplog.records) == 1
    assert "--factory" in caplog.records[0].message

    # App not a no-arguments callable.
    config = Config(app=asgi_app, factory=True)
    with pytest.raises(SystemExit):
        config.load()


def test_concrete_http_class():
    config = Config(app=asgi_app, http=H11Protocol)
    config.load()
    assert config.http_protocol_class is H11Protocol


def test_socket_bind():
    config = Config(app=asgi_app)
    config.load()

    assert isinstance(config.bind_socket(), socket.socket)


def test_ssl_config(tls_ca_certificate_pem_path, tls_ca_certificate_private_key_path):
    config = Config(
        app=asgi_app,
        ssl_certfile=tls_ca_certificate_pem_path,
        ssl_keyfile=tls_ca_certificate_private_key_path,
    )
    config.load()

    assert config.is_ssl is True


def test_ssl_config_combined(tls_certificate_pem_path):
    config = Config(
        app=asgi_app,
        ssl_certfile=tls_certificate_pem_path,
    )
    config.load()

    assert config.is_ssl is True


def asgi2_app(scope):
    async def asgi(receive, send):
        pass

    return asgi


@pytest.mark.parametrize(
    "app, expected_interface", [(asgi_app, "3.0"), (asgi2_app, "2.0")]
)
def test_asgi_version(app, expected_interface):
    config = Config(app=app)
    config.load()
    assert config.asgi_version == expected_interface


@pytest.mark.parametrize(
    "use_colors, expected",
    [
        pytest.param(None, None, id="use_colors_not_provided"),
        pytest.param("invalid", None, id="use_colors_invalid_value"),
        pytest.param(True, True, id="use_colors_enabled"),
        pytest.param(False, False, id="use_colors_disabled"),
    ],
)
def test_log_config_default(mocked_logging_config_module, use_colors, expected):
    """
    Test that one can specify the use_colors option when using the default logging
    config.
    """
    config = Config(app=asgi_app, use_colors=use_colors)
    config.load()

    mocked_logging_config_module.dictConfig.assert_called_once_with(LOGGING_CONFIG)

    (provided_dict_config,), _ = mocked_logging_config_module.dictConfig.call_args
    assert provided_dict_config["formatters"]["default"]["use_colors"] == expected


def test_log_config_json(
    mocked_logging_config_module, logging_config, json_logging_config, mocker
):
    """
    Test that one can load a json config from disk.
    """
    mocked_open = mocker.patch(
        "uvicorn.config.open", mocker.mock_open(read_data=json_logging_config)
    )

    config = Config(app=asgi_app, log_config="log_config.json")
    config.load()

    mocked_open.assert_called_once_with("log_config.json")
    mocked_logging_config_module.dictConfig.assert_called_once_with(logging_config)


@pytest.mark.parametrize("config_filename", ["log_config.yml", "log_config.yaml"])
def test_log_config_yaml(
    mocked_logging_config_module,
    logging_config,
    yaml_logging_config,
    mocker,
    config_filename,
):
    """
    Test that one can load a yaml config from disk.
    """
    mocked_open = mocker.patch(
        "uvicorn.config.open", mocker.mock_open(read_data=yaml_logging_config)
    )

    config = Config(app=asgi_app, log_config=config_filename)
    config.load()

    mocked_open.assert_called_once_with(config_filename)
    mocked_logging_config_module.dictConfig.assert_called_once_with(logging_config)


def test_log_config_file(mocked_logging_config_module):
    """
    Test that one can load a configparser config from disk.
    """
    config = Config(app=asgi_app, log_config="log_config")
    config.load()

    mocked_logging_config_module.fileConfig.assert_called_once_with(
        "log_config", disable_existing_loggers=False
    )


<<<<<<< HEAD
def test_ws_max_size():
    config = Config(app=asgi_app, ws_max_size=1000)
    config.load()
    assert config.ws_max_size == 1000
=======
@pytest.mark.parametrize(
    "access_log, handlers",
    [
        pytest.param(True, 1, id="access log enabled should have single handler"),
        pytest.param(False, 0, id="access log disabled shouldn't have handlers"),
    ],
)
def test_config_access_log(access_log: bool, handlers: int):
    config = Config(app=asgi_app, access_log=access_log)
    config.load()

    assert len(logging.getLogger("uvicorn.access").handlers) == handlers
    assert config.access_log == access_log


@pytest.mark.parametrize("log_level", [5, 10, 20, 30, 40, 50])
def test_config_log_level(log_level):
    config = Config(app=asgi_app, log_level=log_level)
    config.load()

    assert logging.getLogger("uvicorn.error").level == log_level
    assert logging.getLogger("uvicorn.access").level == log_level
    assert logging.getLogger("uvicorn.asgi").level == log_level
    assert config.log_level == log_level
>>>>>>> 3542cb61
<|MERGE_RESOLUTION|>--- conflicted
+++ resolved
@@ -249,12 +249,6 @@
     )
 
 
-<<<<<<< HEAD
-def test_ws_max_size():
-    config = Config(app=asgi_app, ws_max_size=1000)
-    config.load()
-    assert config.ws_max_size == 1000
-=======
 @pytest.mark.parametrize(
     "access_log, handlers",
     [
@@ -279,4 +273,9 @@
     assert logging.getLogger("uvicorn.access").level == log_level
     assert logging.getLogger("uvicorn.asgi").level == log_level
     assert config.log_level == log_level
->>>>>>> 3542cb61
+
+
+def test_ws_max_size():
+    config = Config(app=asgi_app, ws_max_size=1000)
+    config.load()
+    assert config.ws_max_size == 1000