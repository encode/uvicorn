import json
import socket
from copy import deepcopy

import pytest
import yaml

from uvicorn import protocols
from uvicorn.config import LOGGING_CONFIG, Config
from uvicorn.middleware.debug import DebugMiddleware
from uvicorn.middleware.proxy_headers import ProxyHeadersMiddleware
from uvicorn.middleware.wsgi import WSGIMiddleware


@pytest.fixture
def mocked_logging_config_module(mocker):
    return mocker.patch("logging.config")


@pytest.fixture
def logging_config():
    return deepcopy(LOGGING_CONFIG)


@pytest.fixture
def json_logging_config(logging_config):
    return json.dumps(logging_config)


@pytest.fixture
def yaml_logging_config(logging_config):
    return yaml.dump(logging_config)


async def asgi_app():
    pass  # pragma: nocover


def wsgi_app():
    pass  # pragma: nocover


def test_debug_app():
    config = Config(app=asgi_app, debug=True, proxy_headers=False)
    config.load()

    assert config.debug is True
    assert isinstance(config.loaded_app, DebugMiddleware)


def test_wsgi_app():
    config = Config(app=wsgi_app, interface="wsgi", proxy_headers=False)
    config.load()

    assert isinstance(config.loaded_app, WSGIMiddleware)
    assert config.interface == "wsgi"


def test_proxy_headers():
    config = Config(app=asgi_app)
    config.load()

    assert config.proxy_headers is True
    assert isinstance(config.loaded_app, ProxyHeadersMiddleware)


def test_app_unimportable():
    config = Config(app="no.such:app")
    with pytest.raises(ImportError):
        config.load()


def test_concrete_http_class():
    config = Config(app=asgi_app, http=protocols.http.h11_impl.H11Protocol)
    config.load()
    assert config.http_protocol_class is protocols.http.h11_impl.H11Protocol


def test_socket_bind():
    config = Config(app=asgi_app)
    config.load()

    assert isinstance(config.bind_socket(), socket.socket)


def test_ssl_config(certfile_and_keyfile):
    certfile, keyfile = certfile_and_keyfile
    config = Config(app=asgi_app, ssl_certfile=certfile, ssl_keyfile=keyfile)
    config.load()

    assert config.is_ssl is True


<<<<<<< HEAD
@pytest.mark.parametrize(
    "use_colors, expected",
    [
        pytest.param(None, None, id="use_colors_not_provided"),
        pytest.param(True, True, id="use_colors_enabled"),
        pytest.param(False, False, id="use_colors_disabled"),
        pytest.param("invalid", False, id="use_colors_invalid_value"),
    ],
)
def test_log_config_default(mocked_logging_config_module, use_colors, expected):
    """
    Test that one can specify the use_colors option when using the default logging config.
    """
    config = Config(app=asgi_app, use_colors=use_colors)
    config.load()

    mocked_logging_config_module.dictConfig.assert_called_once_with(LOGGING_CONFIG)

    (provided_dict_config,), _ = mocked_logging_config_module.dictConfig.call_args
    assert provided_dict_config["formatters"]["default"]["use_colors"] == expected


def test_log_config_json(
    mocked_logging_config_module, logging_config, json_logging_config, mocker
):
    """
    Test that one can load a json config from disk.
    """
    mocked_open = mocker.patch(
        "uvicorn.config.open", mocker.mock_open(read_data=json_logging_config)
    )

    config = Config(app=asgi_app, log_config="log_config.json")
    config.load()

    mocked_open.assert_called_once_with("log_config.json")
    mocked_logging_config_module.dictConfig.assert_called_once_with(logging_config)


def test_log_config_yaml(
    mocked_logging_config_module, logging_config, yaml_logging_config, mocker
):
    """
    Test that one can load a yaml config from disk.
    """
    mocked_open = mocker.patch(
        "uvicorn.config.open", mocker.mock_open(read_data=yaml_logging_config)
    )

    config = Config(app=asgi_app, log_config="log_config.yaml")
    config.load()

    mocked_open.assert_called_once_with("log_config.yaml")
    mocked_logging_config_module.dictConfig.assert_called_once_with(logging_config)


def test_log_config_file(mocked_logging_config_module):
    """
    Test that one can load a configparser config from disk.
    """
    config = Config(app=asgi_app, log_config="log_config")
    config.load()

    mocked_logging_config_module.fileConfig.assert_called_once_with("log_config")
=======
def asgi2_app(scope):
    async def asgi(receive, send):
        pass

    return asgi


@pytest.mark.parametrize(
    "app, expected_interface", [(asgi_app, "3.0",), (asgi2_app, "2.0",)]
)
def test_asgi_version(app, expected_interface):
    config = Config(app=app)
    config.load()
    assert config.asgi_version == expected_interface
>>>>>>> ae0fd316
<|MERGE_RESOLUTION|>--- conflicted
+++ resolved
@@ -91,7 +91,22 @@
     assert config.is_ssl is True
 
 
-<<<<<<< HEAD
+def asgi2_app(scope):
+    async def asgi(receive, send):
+        pass
+
+    return asgi
+
+
+@pytest.mark.parametrize(
+    "app, expected_interface", [(asgi_app, "3.0",), (asgi2_app, "2.0",)]
+)
+def test_asgi_version(app, expected_interface):
+    config = Config(app=app)
+    config.load()
+    assert config.asgi_version == expected_interface
+
+
 @pytest.mark.parametrize(
     "use_colors, expected",
     [
@@ -155,20 +170,4 @@
     config = Config(app=asgi_app, log_config="log_config")
     config.load()
 
-    mocked_logging_config_module.fileConfig.assert_called_once_with("log_config")
-=======
-def asgi2_app(scope):
-    async def asgi(receive, send):
-        pass
-
-    return asgi
-
-
-@pytest.mark.parametrize(
-    "app, expected_interface", [(asgi_app, "3.0",), (asgi2_app, "2.0",)]
-)
-def test_asgi_version(app, expected_interface):
-    config = Config(app=app)
-    config.load()
-    assert config.asgi_version == expected_interface
->>>>>>> ae0fd316
+    mocked_logging_config_module.fileConfig.assert_called_once_with("log_config")