from __future__ import annotations

import configparser
import io
import json
import logging
import os
import socket
import sys
from collections.abc import Iterator
from contextlib import closing
from pathlib import Path
from typing import IO, Any, Callable, Literal
from unittest.mock import MagicMock

import pytest
import yaml
from pytest_mock import MockerFixture

from tests.custom_loop_utils import CustomLoop
from tests.utils import as_cwd, get_asyncio_default_loop_per_os
from uvicorn._types import ASGIApplication, ASGIReceiveCallable, ASGISendCallable, Environ, Scope, StartResponse
from uvicorn.config import Config, LoopFactoryType
from uvicorn.middleware.proxy_headers import ProxyHeadersMiddleware
from uvicorn.middleware.wsgi import WSGIMiddleware
from uvicorn.protocols.http.h11_impl import H11Protocol


@pytest.fixture
def mocked_logging_config_module(mocker: MockerFixture) -> MagicMock:
    return mocker.patch("logging.config")


@pytest.fixture
def json_logging_config(logging_config: dict) -> str:
    return json.dumps(logging_config)


@pytest.fixture
def yaml_logging_config(logging_config: dict) -> str:
    return yaml.dump(logging_config)


async def asgi_app(scope: Scope, receive: ASGIReceiveCallable, send: ASGISendCallable) -> None:
    pass  # pragma: nocover


def wsgi_app(environ: Environ, start_response: StartResponse) -> None:
    pass  # pragma: nocover


def asgi_app_factory(**kwargs):
    async def app(scope: Scope, receive: ASGIReceiveCallable, send: ASGISendCallable) -> None:
        pass  # pragma: nocover

    app.factory_kwargs = kwargs  # type: ignore
    return app


@pytest.mark.parametrize(
    "app, expected_should_reload",
    [(asgi_app, False), ("tests.test_config:asgi_app", True)],
)
def test_config_should_reload_is_set(app: ASGIApplication, expected_should_reload: bool) -> None:
    config = Config(app=app, reload=True)
    assert config.reload is True
    assert config.should_reload is expected_should_reload


def test_should_warn_on_invalid_reload_configuration(tmp_path: Path, caplog: pytest.LogCaptureFixture) -> None:
    config_class = Config(app=asgi_app, reload_dirs=[str(tmp_path)])
    assert not config_class.should_reload
    assert len(caplog.records) == 1
    assert (
        caplog.records[-1].message == "Current configuration will not reload as not all conditions are met, "
        "please refer to documentation."
    )

    config_no_reload = Config(app="tests.test_config:asgi_app", reload_dirs=[str(tmp_path)])
    assert not config_no_reload.should_reload
    assert len(caplog.records) == 2
    assert (
        caplog.records[-1].message == "Current configuration will not reload as not all conditions are met, "
        "please refer to documentation."
    )


def test_reload_dir_is_set(reload_directory_structure: Path, caplog: pytest.LogCaptureFixture) -> None:
    app_dir = reload_directory_structure / "app"
    with caplog.at_level(logging.INFO):
        config = Config(app="tests.test_config:asgi_app", reload=True, reload_dirs=[str(app_dir)])
        assert len(caplog.records) == 1
        assert caplog.records[-1].message == f"Will watch for changes in these directories: {[str(app_dir)]}"
        assert config.reload_dirs == [app_dir]
        config = Config(app="tests.test_config:asgi_app", reload=True, reload_dirs=str(app_dir))
        assert config.reload_dirs == [app_dir]


def test_non_existant_reload_dir_is_not_set(reload_directory_structure: Path, caplog: pytest.LogCaptureFixture) -> None:
    with as_cwd(reload_directory_structure), caplog.at_level(logging.WARNING):
        config = Config(app="tests.test_config:asgi_app", reload=True, reload_dirs=["reload"])
        assert config.reload_dirs == [reload_directory_structure]
        assert (
            caplog.records[-1].message
            == "Provided reload directories ['reload'] did not contain valid "
            + "directories, watching current working directory."
        )


def test_reload_subdir_removal(reload_directory_structure: Path) -> None:
    app_dir = reload_directory_structure / "app"

    reload_dirs = [str(reload_directory_structure), "app", str(app_dir)]

    with as_cwd(reload_directory_structure):
        config = Config(app="tests.test_config:asgi_app", reload=True, reload_dirs=reload_dirs)
        assert config.reload_dirs == [reload_directory_structure]


def test_reload_included_dir_is_added_to_reload_dirs(
    reload_directory_structure: Path,
) -> None:
    app_dir = reload_directory_structure / "app"
    ext_dir = reload_directory_structure / "ext"

    with as_cwd(reload_directory_structure):
        config = Config(
            app="tests.test_config:asgi_app",
            reload=True,
            reload_dirs=[str(app_dir)],
            reload_includes=["*.js", str(ext_dir)],
        )
        assert frozenset(config.reload_dirs), frozenset([app_dir, ext_dir])
        assert frozenset(config.reload_includes) == frozenset(["*.js", str(ext_dir)])


def test_reload_dir_subdirectories_are_removed(
    reload_directory_structure: Path,
) -> None:
    app_dir = reload_directory_structure / "app"
    app_sub_dir = app_dir / "sub"
    ext_dir = reload_directory_structure / "ext"
    ext_sub_dir = ext_dir / "sub"

    with as_cwd(reload_directory_structure):
        config = Config(
            app="tests.test_config:asgi_app",
            reload=True,
            reload_dirs=[
                str(app_dir),
                str(app_sub_dir),
                str(ext_sub_dir),
                str(ext_dir),
            ],
        )
        assert frozenset(config.reload_dirs) == frozenset([app_dir, ext_dir])


def test_reload_excluded_subdirectories_are_removed(
    reload_directory_structure: Path,
) -> None:
    app_dir = reload_directory_structure / "app"
    app_sub_dir = app_dir / "sub"

    with as_cwd(reload_directory_structure):
        config = Config(
            app="tests.test_config:asgi_app",
            reload=True,
            reload_excludes=[str(app_dir), str(app_sub_dir)],
        )
        assert frozenset(config.reload_dirs) == frozenset([reload_directory_structure])
        assert frozenset(config.reload_dirs_excludes) == frozenset([app_dir])
        assert frozenset(config.reload_excludes) == frozenset([str(app_dir), str(app_sub_dir)])


def test_reload_includes_exclude_dir_patterns_are_matched(
    reload_directory_structure: Path, caplog: pytest.LogCaptureFixture
) -> None:
    with caplog.at_level(logging.INFO):
        first_app_dir = reload_directory_structure / "app_first" / "src"
        second_app_dir = reload_directory_structure / "app_second" / "src"

        with as_cwd(reload_directory_structure):
            config = Config(
                app="tests.test_config:asgi_app",
                reload=True,
                reload_includes=["*/src"],
                reload_excludes=["app", "*third*"],
            )
            assert len(caplog.records) == 1
            assert (
                caplog.records[-1].message == "Will watch for changes in these directories: "
                f"{sorted([str(first_app_dir), str(second_app_dir)])}"
            )
            assert frozenset(config.reload_dirs) == frozenset([first_app_dir, second_app_dir])
            assert config.reload_includes == ["*/src"]


def test_wsgi_app() -> None:
    config = Config(app=wsgi_app, interface="wsgi", proxy_headers=False)
    config.load()

    assert isinstance(config.loaded_app, WSGIMiddleware)
    assert config.interface == "wsgi"
    assert config.asgi_version == "3.0"


def test_proxy_headers() -> None:
    config = Config(app=asgi_app)
    config.load()

    assert config.proxy_headers is True
    assert isinstance(config.loaded_app, ProxyHeadersMiddleware)


def test_app_unimportable_module() -> None:
    config = Config(app="no.such:app")
    with pytest.raises(ImportError):
        config.load()


def test_app_unimportable_other(caplog: pytest.LogCaptureFixture) -> None:
    config = Config(app="tests.test_config:app")
    with pytest.raises(SystemExit):
        config.load()
    error_messages = [
        record.message for record in caplog.records if record.name == "uvicorn.error" and record.levelname == "ERROR"
    ]
    assert (
        'Error loading ASGI app. Attribute "app" not found in module "tests.test_config".'  # noqa: E501
        == error_messages.pop(0)
    )


def test_app_factory(caplog: pytest.LogCaptureFixture) -> None:
    def create_app() -> ASGIApplication:
        return asgi_app

    config = Config(app=create_app, factory=True, proxy_headers=False)
    config.load()
    assert config.loaded_app is asgi_app

    # Flag not passed. In this case, successfully load the app, but issue a warning
    # to indicate that an explicit flag is preferred.
    caplog.clear()
    config = Config(app=create_app, proxy_headers=False)
    with caplog.at_level(logging.WARNING):
        config.load()
    assert config.loaded_app is asgi_app
    assert len(caplog.records) == 1
    assert "--factory" in caplog.records[0].message

    # App not a no-arguments callable.
    config = Config(app=asgi_app, factory=True)
    with pytest.raises(SystemExit):
        config.load()


def test_concrete_http_class() -> None:
    config = Config(app=asgi_app, http=H11Protocol)
    config.load()
    assert config.http_protocol_class is H11Protocol


def test_socket_bind() -> None:
    config = Config(app=asgi_app)
    config.load()
    sock = config.bind_socket()
    assert isinstance(sock, socket.socket)
    sock.close()


def test_ssl_config(
    tls_ca_certificate_pem_path: str,
    tls_ca_certificate_private_key_path: str,
) -> None:
    config = Config(
        app=asgi_app,
        ssl_certfile=tls_ca_certificate_pem_path,
        ssl_keyfile=tls_ca_certificate_private_key_path,
    )
    config.load()

    assert config.is_ssl is True


def test_ssl_config_combined(tls_certificate_key_and_chain_path: str) -> None:
    config = Config(
        app=asgi_app,
        ssl_certfile=tls_certificate_key_and_chain_path,
    )
    config.load()

    assert config.is_ssl is True


def asgi2_app(scope: Scope) -> Callable:
    async def asgi(receive: ASGIReceiveCallable, send: ASGISendCallable) -> None:  # pragma: nocover
        pass

    return asgi  # pragma: nocover


@pytest.mark.parametrize("app, expected_interface", [(asgi_app, "3.0"), (asgi2_app, "2.0")])
def test_asgi_version(app: ASGIApplication, expected_interface: Literal["2.0", "3.0"]) -> None:
    config = Config(app=app)
    config.load()
    assert config.asgi_version == expected_interface


@pytest.mark.parametrize(
    "use_colors, expected",
    [
        pytest.param(None, None, id="use_colors_not_provided"),
        pytest.param("invalid", None, id="use_colors_invalid_value"),
        pytest.param(True, True, id="use_colors_enabled"),
        pytest.param(False, False, id="use_colors_disabled"),
    ],
)
def test_log_config_default(
    mocked_logging_config_module: MagicMock,
    use_colors: bool | None,
    expected: bool | None,
    logging_config: dict[str, Any],
) -> None:
    """
    Test that one can specify the use_colors option when using the default logging
    config.
    """
    config = Config(app=asgi_app, use_colors=use_colors, log_config=logging_config)
    config.load()

    mocked_logging_config_module.dictConfig.assert_called_once_with(logging_config)

    (provided_dict_config,), _ = mocked_logging_config_module.dictConfig.call_args
    assert provided_dict_config["formatters"]["default"]["use_colors"] == expected


def test_log_config_json(
    mocked_logging_config_module: MagicMock,
    logging_config: dict[str, Any],
    json_logging_config: str,
    mocker: MockerFixture,
) -> None:
    """
    Test that one can load a json config from disk.
    """
    mocked_open = mocker.patch("uvicorn.config.open", mocker.mock_open(read_data=json_logging_config))

    config = Config(app=asgi_app, log_config="log_config.json")
    config.load()

    mocked_open.assert_called_once_with("log_config.json")
    mocked_logging_config_module.dictConfig.assert_called_once_with(logging_config)


@pytest.mark.parametrize("config_filename", ["log_config.yml", "log_config.yaml"])
def test_log_config_yaml(
    mocked_logging_config_module: MagicMock,
    logging_config: dict[str, Any],
    yaml_logging_config: str,
    mocker: MockerFixture,
    config_filename: str,
) -> None:
    """
    Test that one can load a yaml config from disk.
    """
    mocked_open = mocker.patch("uvicorn.config.open", mocker.mock_open(read_data=yaml_logging_config))

    config = Config(app=asgi_app, log_config=config_filename)
    config.load()

    mocked_open.assert_called_once_with(config_filename)
    mocked_logging_config_module.dictConfig.assert_called_once_with(logging_config)


@pytest.mark.parametrize("config_file", ["log_config.ini", configparser.ConfigParser(), io.StringIO()])
def test_log_config_file(
    mocked_logging_config_module: MagicMock,
    config_file: str | configparser.RawConfigParser | IO[Any],
) -> None:
    """
    Test that one can load a configparser config from disk.
    """
    config = Config(app=asgi_app, log_config=config_file)
    config.load()

    mocked_logging_config_module.fileConfig.assert_called_once_with(config_file, disable_existing_loggers=False)


@pytest.fixture(params=[0, 1])
def web_concurrency(request: pytest.FixtureRequest) -> Iterator[int]:
    yield request.param
    if os.getenv("WEB_CONCURRENCY"):
        del os.environ["WEB_CONCURRENCY"]


@pytest.fixture(params=["127.0.0.1", "127.0.0.2"])
def forwarded_allow_ips(request: pytest.FixtureRequest) -> Iterator[str]:
    yield request.param
    if os.getenv("FORWARDED_ALLOW_IPS"):
        del os.environ["FORWARDED_ALLOW_IPS"]


def test_env_file(
    web_concurrency: int,
    forwarded_allow_ips: str,
    caplog: pytest.LogCaptureFixture,
    tmp_path: Path,
) -> None:
    """
    Test that one can load environment variables using an env file.
    """
    fp = tmp_path / ".env"
    content = f"WEB_CONCURRENCY={web_concurrency}\nFORWARDED_ALLOW_IPS={forwarded_allow_ips}\n"
    fp.write_text(content)
    with caplog.at_level(logging.INFO):
        config = Config(app=asgi_app, env_file=fp)
        config.load()

    assert config.workers == int(str(os.getenv("WEB_CONCURRENCY")))
    assert config.forwarded_allow_ips == os.getenv("FORWARDED_ALLOW_IPS")
    assert len(caplog.records) == 1
    assert f"Loading environment from '{fp}'" in caplog.records[0].message


@pytest.mark.parametrize(
    "access_log, handlers",
    [
        pytest.param(True, 1, id="access log enabled should have single handler"),
        pytest.param(False, 0, id="access log disabled shouldn't have handlers"),
    ],
)
def test_config_access_log(access_log: bool, handlers: int) -> None:
    config = Config(app=asgi_app, access_log=access_log)
    config.load()

    assert len(logging.getLogger("uvicorn.access").handlers) == handlers
    assert config.access_log == access_log


@pytest.mark.parametrize("log_level", [5, 10, 20, 30, 40, 50])
def test_config_log_level(log_level: int) -> None:
    config = Config(app=asgi_app, log_level=log_level)
    config.load()

    assert logging.getLogger("uvicorn.error").level == log_level
    assert logging.getLogger("uvicorn.access").level == log_level
    assert logging.getLogger("uvicorn.asgi").level == log_level
    assert config.log_level == log_level


@pytest.mark.parametrize("log_level", [None, 0, 5, 10, 20, 30, 40, 50])
@pytest.mark.parametrize("uvicorn_logger_level", [0, 5, 10, 20, 30, 40, 50])
def test_config_log_effective_level(log_level: int, uvicorn_logger_level: int) -> None:
    default_level = 30
    log_config = {
        "version": 1,
        "disable_existing_loggers": False,
        "loggers": {
            "uvicorn": {"level": uvicorn_logger_level},
        },
    }
    config = Config(app=asgi_app, log_level=log_level, log_config=log_config)
    config.load()

    effective_level = log_level or uvicorn_logger_level or default_level
    assert logging.getLogger("uvicorn.error").getEffectiveLevel() == effective_level
    assert logging.getLogger("uvicorn.access").getEffectiveLevel() == effective_level
    assert logging.getLogger("uvicorn.asgi").getEffectiveLevel() == effective_level


def test_ws_max_size() -> None:
    config = Config(app=asgi_app, ws_max_size=1000)
    config.load()
    assert config.ws_max_size == 1000


def test_ws_max_queue() -> None:
    config = Config(app=asgi_app, ws_max_queue=64)
    config.load()
    assert config.ws_max_queue == 64


@pytest.mark.parametrize(
    "reload, workers",
    [
        (True, 1),
        (False, 2),
    ],
    ids=["--reload=True --workers=1", "--reload=False --workers=2"],
)
@pytest.mark.skipif(sys.platform == "win32", reason="require unix-like system")
def test_bind_unix_socket_works_with_reload_or_workers(
    tmp_path: Path, reload: bool, workers: int, short_socket_name: str
):  # pragma: py-win32
    config = Config(app=asgi_app, uds=short_socket_name, reload=reload, workers=workers)
    config.load()
    sock = config.bind_socket()
    assert isinstance(sock, socket.socket)
    assert sock.family == socket.AF_UNIX
    assert sock.getsockname() == short_socket_name
    sock.close()


@pytest.mark.parametrize(
    "reload, workers",
    [
        (True, 1),
        (False, 2),
    ],
    ids=["--reload=True --workers=1", "--reload=False --workers=2"],
)
@pytest.mark.skipif(sys.platform == "win32", reason="require unix-like system")
def test_bind_fd_works_with_reload_or_workers(reload: bool, workers: int):  # pragma: py-win32
    fdsock = socket.socket(socket.AF_UNIX, socket.SOCK_STREAM)
    fd = fdsock.fileno()
    config = Config(app=asgi_app, fd=fd, reload=reload, workers=workers)
    config.load()
    sock = config.bind_socket()
    assert isinstance(sock, socket.socket)
    assert sock.family == socket.AF_UNIX
    assert sock.getsockname() == ""
    sock.close()
    fdsock.close()


@pytest.mark.parametrize(
    "reload, workers, expected",
    [
        (True, 1, True),
        (False, 2, True),
        (False, 1, False),
    ],
    ids=[
        "--reload=True --workers=1",
        "--reload=False --workers=2",
        "--reload=False --workers=1",
    ],
)
def test_config_use_subprocess(reload: bool, workers: int, expected: bool):
    config = Config(app=asgi_app, reload=reload, workers=workers)
    config.load()
    assert config.use_subprocess == expected


def test_warn_when_using_reload_and_workers(caplog: pytest.LogCaptureFixture) -> None:
    Config(app=asgi_app, reload=True, workers=2)
    assert len(caplog.records) == 1
    assert '"workers" flag is ignored when reloading is enabled.' in caplog.records[0].message


<<<<<<< HEAD
def test_config_factory_kwargs():
    config = Config(
        app="tests.test_config:asgi_app_factory",
        factory_kwargs={"alpha": 12, "beta": [3, 4, 5]},
        factory=True,
        workers=4,
        proxy_headers=False,
    )
    config.load()

    assert config.loaded_app.factory_kwargs == {"alpha": 12, "beta": [3, 4, 5]}
=======
@pytest.mark.parametrize(
    ("loop_type", "expected_loop_factory"),
    [
        ("none", None),
        ("asyncio", get_asyncio_default_loop_per_os()),
    ],
)
def test_get_loop_factory(loop_type: LoopFactoryType, expected_loop_factory: Any):
    config = Config(app=asgi_app, loop=loop_type)
    loop_factory = config.get_loop_factory()
    if loop_factory is None:
        assert expected_loop_factory is loop_factory
    else:
        loop = loop_factory()
        with closing(loop):
            assert loop is not None
            assert isinstance(loop, expected_loop_factory)


def test_custom_loop__importable_custom_loop_setup_function() -> None:
    config = Config(app=asgi_app, loop="tests.custom_loop_utils:CustomLoop")
    config.load()
    loop_factory = config.get_loop_factory()
    assert loop_factory, "Loop factory should be set"
    event_loop = loop_factory()
    with closing(event_loop):
        assert event_loop is not None
        assert isinstance(event_loop, CustomLoop)


@pytest.mark.filterwarnings("ignore::pytest.PytestUnraisableExceptionWarning")
def test_custom_loop__not_importable_custom_loop_setup_function(caplog: pytest.LogCaptureFixture) -> None:
    config = Config(app=asgi_app, loop="tests.test_config:non_existing_setup_function")
    config.load()
    with pytest.raises(SystemExit):
        config.get_loop_factory()
    error_messages = [
        record.message for record in caplog.records if record.name == "uvicorn.error" and record.levelname == "ERROR"
    ]
    assert (
        'Error loading custom loop setup function. Attribute "non_existing_setup_function" not found in module "tests.test_config".'  # noqa: E501
        == error_messages.pop(0)
    )
>>>>>>> c1144fd4
<|MERGE_RESOLUTION|>--- conflicted
+++ resolved
@@ -550,7 +550,6 @@
     assert '"workers" flag is ignored when reloading is enabled.' in caplog.records[0].message
 
 
-<<<<<<< HEAD
 def test_config_factory_kwargs():
     config = Config(
         app="tests.test_config:asgi_app_factory",
@@ -562,7 +561,8 @@
     config.load()
 
     assert config.loaded_app.factory_kwargs == {"alpha": 12, "beta": [3, 4, 5]}
-=======
+
+
 @pytest.mark.parametrize(
     ("loop_type", "expected_loop_factory"),
     [
@@ -605,5 +605,4 @@
     assert (
         'Error loading custom loop setup function. Attribute "non_existing_setup_function" not found in module "tests.test_config".'  # noqa: E501
         == error_messages.pop(0)
-    )
->>>>>>> c1144fd4
+    )