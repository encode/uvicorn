--- conflicted
+++ resolved
@@ -3,10 +3,7 @@
 import os
 import socket
 import sys
-<<<<<<< HEAD
-=======
 import typing
->>>>>>> c71de727
 from copy import deepcopy
 from pathlib import Path
 from unittest.mock import MagicMock
