--- conflicted
+++ resolved
@@ -249,17 +249,6 @@
     )
 
 
-<<<<<<< HEAD
-@pytest.mark.parametrize("log_level", [5, 10, 20, 30, 40, 50])
-def test_config_log_level(log_level):
-    config = Config(app=asgi_app, log_level=log_level)
-    config.load()
-
-    assert logging.getLogger("uvicorn.error").level == log_level
-    assert logging.getLogger("uvicorn.access").level == log_level
-    assert logging.getLogger("uvicorn.asgi").level == log_level
-    assert config.log_level == log_level
-=======
 @pytest.mark.parametrize(
     "access_log, handlers",
     [
@@ -273,4 +262,14 @@
 
     assert len(logging.getLogger("uvicorn.access").handlers) == handlers
     assert config.access_log == access_log
->>>>>>> 862e774f
+
+
+@pytest.mark.parametrize("log_level", [5, 10, 20, 30, 40, 50])
+def test_config_log_level(log_level):
+    config = Config(app=asgi_app, log_level=log_level)
+    config.load()
+
+    assert logging.getLogger("uvicorn.error").level == log_level
+    assert logging.getLogger("uvicorn.access").level == log_level
+    assert logging.getLogger("uvicorn.asgi").level == log_level
+    assert config.log_level == log_level