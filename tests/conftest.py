--- conflicted
+++ resolved
@@ -264,13 +264,6 @@
 
 @pytest.fixture(
     params=[
-<<<<<<< HEAD
-        "uvicorn.protocols.websockets.websockets_impl:WebSocketProtocol",
-        "uvicorn.protocols.websockets.websockets_sansio_impl:WebSocketsSansIOProtocol",
-    ]
-)
-def websockets_legay_plus_sansio_protocol_cls(request: pytest.FixtureRequest):
-=======
         pytest.param(
             "uvicorn.protocols.http.httptools_impl:HttpToolsProtocol",
             marks=pytest.mark.skipif(
@@ -282,5 +275,4 @@
     ]
 )
 def http_protocol_cls(request: pytest.FixtureRequest):
->>>>>>> 64d6eb70
     return import_from_string(request.param)