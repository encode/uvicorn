import os
import ssl
from copy import deepcopy
from hashlib import md5
from pathlib import Path
from tempfile import TemporaryDirectory
from threading import Thread
from time import sleep
from uuid import uuid4

import pytest
import trustme
from cryptography.hazmat.backends import default_backend
from cryptography.hazmat.primitives import serialization

from uvicorn.config import LOGGING_CONFIG

<<<<<<< HEAD
# Note: We explicitly turn the propagate on just for tests, because pytest
# caplog not able to capture no-propagate loggers.
# 
# And the caplog_for_logger helper also not work on test config cases, because
# when create Config object, Config.configure_logging will remove caplog.handler.
#
# The simple solution is set propagate=True before execute tests.
#
# See also: https://github.com/pytest-dev/pytest/issues/3697
LOGGING_CONFIG["loggers"]["uvicorn"]["propagate"] = True

=======
>>>>>>> b21ecabc

@pytest.fixture
def tls_certificate_authority() -> trustme.CA:
    return trustme.CA()


@pytest.fixture
def tls_certificate(tls_certificate_authority: trustme.CA) -> trustme.LeafCert:
    return tls_certificate_authority.issue_cert(
        "localhost",
        "127.0.0.1",
        "::1",
    )


@pytest.fixture
def tls_ca_certificate_pem_path(tls_certificate_authority: trustme.CA):
    with tls_certificate_authority.cert_pem.tempfile() as ca_cert_pem:
        yield ca_cert_pem


@pytest.fixture
def tls_ca_certificate_private_key_path(tls_certificate_authority: trustme.CA):
    with tls_certificate_authority.private_key_pem.tempfile() as private_key:
        yield private_key


@pytest.fixture
def tls_certificate_private_key_encrypted_path(tls_certificate):
    private_key = serialization.load_pem_private_key(
        tls_certificate.private_key_pem.bytes(),
        password=None,
        backend=default_backend(),
    )
    encrypted_key = private_key.private_bytes(
        serialization.Encoding.PEM,
        serialization.PrivateFormat.TraditionalOpenSSL,
        serialization.BestAvailableEncryption(b"uvicorn password for the win"),
    )
    with trustme.Blob(encrypted_key).tempfile() as private_encrypted_key:
        yield private_encrypted_key


@pytest.fixture
def tls_certificate_private_key_path(tls_certificate: trustme.CA):
    with tls_certificate.private_key_pem.tempfile() as private_key:
        yield private_key


@pytest.fixture
def tls_certificate_key_and_chain_path(tls_certificate: trustme.LeafCert):
    with tls_certificate.private_key_and_cert_chain_pem.tempfile() as cert_pem:
        yield cert_pem


@pytest.fixture
def tls_certificate_server_cert_path(tls_certificate: trustme.LeafCert):
    with tls_certificate.cert_chain_pems[0].tempfile() as cert_pem:
        yield cert_pem


@pytest.fixture
def tls_ca_ssl_context(tls_certificate_authority: trustme.CA) -> ssl.SSLContext:
    ssl_ctx = ssl.create_default_context(ssl.Purpose.SERVER_AUTH)
    tls_certificate_authority.configure_trust(ssl_ctx)
    return ssl_ctx


@pytest.fixture(scope="package")
def reload_directory_structure(tmp_path_factory: pytest.TempPathFactory):
    """
    This fixture creates a directory structure to enable reload parameter tests

    The fixture has the following structure:
    root
    ├── [app, app_first, app_second, app_third]
    │   ├── css
    │   │   └── main.css
    │   ├── js
    │   │   └── main.js
    │   ├── src
    │   │   └── main.py
    │   └── sub
    │       └── sub.py
    ├── ext
    │   └── ext.jpg
    └── main.py
    """
    root = tmp_path_factory.mktemp("reload_directory")
    apps = ["app", "app_first", "app_second", "app_third"]

    root_file = root / "main.py"
    root_file.touch()

    dotted_file = root / ".dotted"
    dotted_file.touch()

    dotted_dir = root / ".dotted_dir"
    dotted_dir.mkdir()
    dotted_dir_file = dotted_dir / "file.txt"
    dotted_dir_file.touch()

    for app in apps:
        app_path = root / app
        app_path.mkdir()
        dir_files = [
            ("src", ["main.py"]),
            ("js", ["main.js"]),
            ("css", ["main.css"]),
            ("sub", ["sub.py"]),
        ]
        for directory, files in dir_files:
            directory_path = app_path / directory
            directory_path.mkdir()
            for file in files:
                file_path = directory_path / file
                file_path.touch()
    ext_dir = root / "ext"
    ext_dir.mkdir()
    ext_file = ext_dir / "ext.jpg"
    ext_file.touch()

    yield root


@pytest.fixture
def anyio_backend() -> str:
    return "asyncio"


@pytest.fixture(scope="function")
def logging_config() -> dict:
    return deepcopy(LOGGING_CONFIG)


@pytest.fixture
def short_socket_name(tmp_path, tmp_path_factory):  # pragma: py-win32
    max_sock_len = 100
    socket_filename = "my.sock"
    identifier = f"{uuid4()}-"
    identifier_len = len(identifier.encode())
    tmp_dir = Path("/tmp").resolve()
    os_tmp_dir = Path(os.getenv("TMPDIR", "/tmp")).resolve()
    basetemp = Path(
        str(tmp_path_factory.getbasetemp()),
    ).resolve()
    hash_basetemp = md5(
        str(basetemp).encode(),
    ).hexdigest()

    def make_tmp_dir(base_dir):
        return TemporaryDirectory(
            dir=str(base_dir),
            prefix="p-",
            suffix=f"-{hash_basetemp}",
        )

    paths = basetemp, os_tmp_dir, tmp_dir
    for num, tmp_dir_path in enumerate(paths, 1):
        with make_tmp_dir(tmp_dir_path) as tmpd:
            tmpd = Path(tmpd).resolve()
            sock_path = str(tmpd / socket_filename)
            sock_path_len = len(sock_path.encode())
            if sock_path_len <= max_sock_len:
                if max_sock_len - sock_path_len >= identifier_len:  # pragma: no cover
                    sock_path = str(tmpd / "".join((identifier, socket_filename)))
                yield sock_path
                return


def sleep_touch(*paths: Path):
    sleep(0.1)
    for p in paths:
        p.touch()


@pytest.fixture
def touch_soon():
    threads = []

    def start(*paths: Path):
        thread = Thread(target=sleep_touch, args=paths)
        thread.start()
        threads.append(thread)

    yield start

    for t in threads:
        t.join()<|MERGE_RESOLUTION|>--- conflicted
+++ resolved
@@ -15,7 +15,6 @@
 
 from uvicorn.config import LOGGING_CONFIG
 
-<<<<<<< HEAD
 # Note: We explicitly turn the propagate on just for tests, because pytest
 # caplog not able to capture no-propagate loggers.
 # 
@@ -27,8 +26,6 @@
 # See also: https://github.com/pytest-dev/pytest/issues/3697
 LOGGING_CONFIG["loggers"]["uvicorn"]["propagate"] = True
 
-=======
->>>>>>> b21ecabc
 
 @pytest.fixture
 def tls_certificate_authority() -> trustme.CA:
