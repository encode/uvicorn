import os
import ssl
<<<<<<< HEAD
from typing import Dict, Tuple
=======
from copy import deepcopy
from hashlib import md5
from pathlib import Path
from tempfile import TemporaryDirectory
from uuid import uuid4
>>>>>>> 52979d82

import pytest
import trustme
from cryptography.hazmat.backends import default_backend
from cryptography.hazmat.primitives import serialization

from uvicorn.config import LOGGING_CONFIG


@pytest.fixture
def tls_certificate_authority() -> trustme.CA:
    return trustme.CA()


@pytest.fixture
def tls_certificate(tls_certificate_authority: trustme.CA) -> trustme.LeafCert:
    return tls_certificate_authority.issue_cert(
        "localhost",
        "127.0.0.1",
        "::1",
    )


@pytest.fixture
def tls_ca_certificate_pem_path(tls_certificate_authority: trustme.CA):
    with tls_certificate_authority.cert_pem.tempfile() as ca_cert_pem:
        yield ca_cert_pem


@pytest.fixture
def tls_ca_certificate_private_key_path(tls_certificate_authority: trustme.CA):
    with tls_certificate_authority.private_key_pem.tempfile() as private_key:
        yield private_key


@pytest.fixture
def tls_certificate_private_key_encrypted_path(tls_certificate):
    private_key = serialization.load_pem_private_key(
        tls_certificate.private_key_pem.bytes(),
        password=None,
        backend=default_backend(),
    )
    encrypted_key = private_key.private_bytes(
        serialization.Encoding.PEM,
        serialization.PrivateFormat.TraditionalOpenSSL,
        serialization.BestAvailableEncryption(b"uvicorn password for the win"),
    )
    with trustme.Blob(encrypted_key).tempfile() as private_encrypted_key:
        yield private_encrypted_key


@pytest.fixture
def tls_certificate_private_key_path(tls_certificate: trustme.CA):
    with tls_certificate.private_key_pem.tempfile() as private_key:
        yield private_key


@pytest.fixture
def tls_certificate_key_and_chain_path(tls_certificate: trustme.LeafCert):
    with tls_certificate.private_key_and_cert_chain_pem.tempfile() as cert_pem:
        yield cert_pem


@pytest.fixture
def tls_certificate_server_cert_path(tls_certificate: trustme.LeafCert):
    with tls_certificate.cert_chain_pems[0].tempfile() as cert_pem:
        yield cert_pem


@pytest.fixture
def tls_ca_ssl_context(tls_certificate_authority: trustme.CA) -> ssl.SSLContext:
    ssl_ctx = ssl.create_default_context(ssl.Purpose.SERVER_AUTH)
    tls_certificate_authority.configure_trust(ssl_ctx)
    return ssl_ctx


@pytest.fixture(scope="package")
def reload_directory_structure(tmp_path_factory: pytest.TempPathFactory):
    """
    This fixture creates a directory structure to enable reload parameter tests

    The fixture has the following structure:
    root
    ├── [app, app_first, app_second, app_third]
    │   ├── css
    │   │   └── main.css
    │   ├── js
    │   │   └── main.js
    │   ├── src
    │   │   └── main.py
    │   └── sub
    │       └── sub.py
    ├── ext
    │   └── ext.jpg
    └── main.py
    """
    root = tmp_path_factory.mktemp("reload_directory")
    apps = ["app", "app_first", "app_second", "app_third"]

    root_file = root / "main.py"
    root_file.touch()

    dotted_file = root / ".dotted"
    dotted_file.touch()

    dotted_dir = root / ".dotted_dir"
    dotted_dir.mkdir()
    dotted_dir_file = dotted_dir / "file.txt"
    dotted_dir_file.touch()

    for app in apps:
        app_path = root / app
        app_path.mkdir()
        dir_files = [
            ("src", ["main.py"]),
            ("js", ["main.js"]),
            ("css", ["main.css"]),
            ("sub", ["sub.py"]),
        ]
        for directory, files in dir_files:
            directory_path = app_path / directory
            directory_path.mkdir()
            for file in files:
                file_path = directory_path / file
                file_path.touch()
    ext_dir = root / "ext"
    ext_dir.mkdir()
    ext_file = ext_dir / "ext.jpg"
    ext_file.touch()

    yield root


<<<<<<< HEAD
@pytest.fixture
def anyio_backend() -> Tuple[str, Dict[str, object]]:
    return ("asyncio", {})
=======
@pytest.fixture(scope="function")
def logging_config() -> dict:
    return deepcopy(LOGGING_CONFIG)


@pytest.fixture
def short_socket_name(tmp_path, tmp_path_factory):  # pragma: py-win32
    max_sock_len = 100
    socket_filename = "my.sock"
    identifier = f"{uuid4()}-"
    identifier_len = len(identifier.encode())
    tmp_dir = Path("/tmp").resolve()
    os_tmp_dir = Path(os.getenv("TMPDIR", "/tmp")).resolve()
    basetemp = Path(
        str(tmp_path_factory.getbasetemp()),
    ).resolve()
    hash_basetemp = md5(
        str(basetemp).encode(),
    ).hexdigest()

    def make_tmp_dir(base_dir):
        return TemporaryDirectory(
            dir=str(base_dir),
            prefix="p-",
            suffix=f"-{hash_basetemp}",
        )

    paths = basetemp, os_tmp_dir, tmp_dir
    for num, tmp_dir_path in enumerate(paths, 1):
        with make_tmp_dir(tmp_dir_path) as tmpd:
            tmpd = Path(tmpd).resolve()
            sock_path = str(tmpd / socket_filename)
            sock_path_len = len(sock_path.encode())
            if sock_path_len <= max_sock_len:
                if max_sock_len - sock_path_len >= identifier_len:
                    sock_path = str(tmpd / "".join((identifier, socket_filename)))
                yield sock_path
                return
>>>>>>> 52979d82
<|MERGE_RESOLUTION|>--- conflicted
+++ resolved
@@ -1,14 +1,11 @@
 import os
 import ssl
-<<<<<<< HEAD
-from typing import Dict, Tuple
-=======
 from copy import deepcopy
 from hashlib import md5
 from pathlib import Path
 from tempfile import TemporaryDirectory
+from typing import Dict, Tuple
 from uuid import uuid4
->>>>>>> 52979d82
 
 import pytest
 import trustme
@@ -142,11 +139,11 @@
     yield root
 
 
-<<<<<<< HEAD
 @pytest.fixture
 def anyio_backend() -> Tuple[str, Dict[str, object]]:
     return ("asyncio", {})
-=======
+
+
 @pytest.fixture(scope="function")
 def logging_config() -> dict:
     return deepcopy(LOGGING_CONFIG)
@@ -184,5 +181,4 @@
                 if max_sock_len - sock_path_len >= identifier_len:
                     sock_path = str(tmpd / "".join((identifier, socket_filename)))
                 yield sock_path
-                return
->>>>>>> 52979d82
+                return