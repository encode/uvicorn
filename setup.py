#!/usr/bin/env python
# -*- coding: utf-8 -*-

import os
import re

from setuptools import setup


def get_version(package):
    """
    Return package version as listed in `__version__` in `init.py`.
    """
    path = os.path.join(package, "__init__.py")
    init_py = open(path, "r", encoding="utf8").read()
    return re.search("__version__ = ['\"]([^'\"]+)['\"]", init_py).group(1)


def get_long_description():
    """
    Return the README.
    """
    return open("README.md", "r", encoding="utf8").read()


def get_packages(package):
    """
    Return root package and all sub-packages.
    """
    return [
        dirpath
        for dirpath, dirnames, filenames in os.walk(package)
        if os.path.exists(os.path.join(dirpath, "__init__.py"))
    ]


env_marker_cpython = (
    "sys_platform != 'win32'"
    " and (sys_platform != 'cygwin'"
    " and platform_python_implementation != 'PyPy')"
)

env_marker_win = "sys_platform == 'win32'"
env_marker_below_38 = "python_version < '3.8'"

minimal_requirements = [
<<<<<<< HEAD
    "asgiref>=3.3.4",
    "click>=7.0",
=======
    "asgiref>=3.4.0",
    "click>=7.*",
>>>>>>> 312b1864
    "h11>=0.8",
    "typing-extensions;" + env_marker_below_38,
]


extra_requirements = [
    "websockets>=9.1",
    "httptools==0.2.*",
    "uvloop>=0.14.0,!=0.15.0,!=0.15.1; " + env_marker_cpython,
    "colorama>=0.4;" + env_marker_win,
    "watchgod>=0.6",
    "python-dotenv>=0.13",
    "PyYAML>=5.1",
]


setup(
    name="uvicorn",
    version=get_version("uvicorn"),
    url="https://github.com/encode/uvicorn",
    license="BSD",
    description="The lightning-fast ASGI server.",
    long_description=get_long_description(),
    long_description_content_type="text/markdown",
    author="Tom Christie",
    author_email="tom@tomchristie.com",
    packages=get_packages("uvicorn"),
    install_requires=minimal_requirements,
    extras_require={"standard": extra_requirements},
    include_package_data=True,
    classifiers=[
        "Development Status :: 4 - Beta",
        "Environment :: Web Environment",
        "Intended Audience :: Developers",
        "License :: OSI Approved :: BSD License",
        "Operating System :: OS Independent",
        "Topic :: Internet :: WWW/HTTP",
        "Programming Language :: Python :: 3",
        "Programming Language :: Python :: 3.6",
        "Programming Language :: Python :: 3.7",
        "Programming Language :: Python :: 3.8",
        "Programming Language :: Python :: 3.9",
        "Programming Language :: Python :: Implementation :: CPython",
        "Programming Language :: Python :: Implementation :: PyPy",
    ],
    entry_points="""
    [console_scripts]
    uvicorn=uvicorn.main:main
    """,
)<|MERGE_RESOLUTION|>--- conflicted
+++ resolved
@@ -44,13 +44,8 @@
 env_marker_below_38 = "python_version < '3.8'"
 
 minimal_requirements = [
-<<<<<<< HEAD
-    "asgiref>=3.3.4",
+    "asgiref>=3.4.0",
     "click>=7.0",
-=======
-    "asgiref>=3.4.0",
-    "click>=7.*",
->>>>>>> 312b1864
     "h11>=0.8",
     "typing-extensions;" + env_marker_below_38,
 ]
