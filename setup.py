--- conflicted
+++ resolved
@@ -52,13 +52,8 @@
 
 
 extra_requirements = [
-<<<<<<< HEAD
-    "websockets==8.*",
-    "httptools==0.1.*",
-=======
     "websockets>=8.*",
     "httptools==0.2.* ;" + env_marker_cpython,
->>>>>>> e6028a6b
     "uvloop>=0.14.0,!=0.15.0,!=0.15.1; " + env_marker_cpython,
     "colorama>=0.4;" + env_marker_win,
     "watchgod>=0.6",
