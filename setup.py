--- conflicted
+++ resolved
@@ -42,12 +42,9 @@
 
 env_marker_win = "sys_platform == 'win32'"
 env_marker_below_38 = "python_version < '3.8'"
-<<<<<<< HEAD
 env_marker_below_310 = "python_version < '3.10'"
-=======
 env_marker_below_37 = "python_version < '3.7'"
 env_marker_gte_37 = "python_version >= '3.7'"
->>>>>>> 99acac59
 
 minimal_requirements = [
     "asgiref>=3.4.0",
