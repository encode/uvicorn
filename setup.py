--- conflicted
+++ resolved
@@ -42,20 +42,15 @@
 
 minimal_requirements = [
     "click==7.*",
-<<<<<<< HEAD
     "h11>=0.8,<0.10",
-=======
     "h11==0.8.*",
 ]
 
 extra_requirements = [
->>>>>>> 6341b416
     "websockets==8.*",
     "httptools==0.1.* ;" + env_marker,
     "uvloop>=0.14.0 ;" + env_marker,
 ]
-
-extras_require = {"watchgodreload": ["watchgod>=0.6,<0.7"]}
 
 
 setup(
@@ -65,15 +60,6 @@
     license="BSD",
     description="The lightning-fast ASGI server.",
     long_description=get_long_description(),
-<<<<<<< HEAD
-    long_description_content_type="text/markdown",
-    author="Tom Christie",
-    author_email="tom@tomchristie.com",
-    packages=get_packages("uvicorn"),
-    install_requires=requirements,
-    extras_require=extras_require,
-    include_package_data=True,
-=======
     long_description_content_type='text/markdown',
     author='Tom Christie',
     author_email='tom@tomchristie.com',
@@ -81,7 +67,6 @@
     data_files = [("", ["LICENSE.md"])],
     install_requires=minimal_requirements,
     extras_require={'standard': extra_requirements},
->>>>>>> 6341b416
     classifiers=[
         "Development Status :: 4 - Beta",
         "Environment :: Web Environment",
